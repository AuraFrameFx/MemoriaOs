import io.mockk.clearAllMocks
import org.junit.Assert.assertFalse
import org.junit.Assert.assertTrue
import org.junit.jupiter.api.AfterEach
import org.junit.jupiter.api.BeforeEach
import org.junit.jupiter.api.Test
import java.io.File
import java.util.Properties

/**
 * Comprehensive unit tests for build script validation.
 * Testing framework: JUnit with MockK for mocking
 *
 * These tests validate build configuration, dependencies, and plugin setup
 * to ensure the build script is correctly configured and maintainable.
 */
class BuildScriptsValidationTest {

    private lateinit var buildFile: File
    private lateinit var gradleProperties: Properties

    @BeforeEach
    fun setup() {
        buildFile = File("app/build.gradle.kts")
        gradleProperties = Properties()
    }

    @AfterEach
    fun teardown() {
        clearAllMocks()
    }

    // Build Script Structure Tests
    @Test
    fun `build script file exists and is readable`() {
        assertTrue("Build script should exist", buildFile.exists())
        assertTrue("Build script should be readable", buildFile.canRead())
        assertTrue("Build script should not be empty", buildFile.length() > 0)
    }

    @Test
    fun `build script contains required plugin declarations`() {
        val content = buildFile.readText()

        // Test core Android plugins
        assertTrue(
            "Should contain Android application plugin",
            content.contains("alias(libs.plugins.androidApplication)")
        )
        assertTrue(
            "Should contain Kotlin Android plugin",
            content.contains("alias(libs.plugins.kotlinAndroid)")
        )
        assertTrue(
            "Should contain KSP plugin",
            content.contains("alias(libs.plugins.ksp)")
        )
        assertTrue(
            "Should contain Hilt plugin",
            content.contains("alias(libs.plugins.hiltAndroid)")
        )

        // Test additional plugins
        assertTrue(
            "Should contain Kotlin serialization plugin",
            content.contains("alias(libs.plugins.kotlin.serialization)")
        )
        assertTrue(
            "Should contain Google services plugin",
            content.contains("alias(libs.plugins.google.services)")
        )
        assertTrue(
            "Should contain OpenAPI generator plugin",
            content.contains("alias(libs.plugins.openapi.generator)")
        )
        assertTrue(
            "Should contain Firebase Crashlytics plugin",
            content.contains("alias(libs.plugins.firebase.crashlytics)")
        )
        assertTrue(
            "Should contain Firebase Performance plugin",
            content.contains("alias(libs.plugins.firebase.perf)")
        )
        assertTrue(
            "Should contain Compose plugin",
            content.contains("org.jetbrains.kotlin.plugin.compose")
        )
    }

    @Test
    fun `android configuration has required basic settings`() {
        val content = buildFile.readText()

        assertTrue(
            "Should set namespace",
            content.contains("namespace = \"dev.aurakai.auraframefx\"")
        )
        assertTrue("Should set compileSdk", content.contains("compileSdk = 36"))
        assertTrue("Should enable buildConfig", content.contains("buildConfig = true"))
        assertTrue("Should enable compose", content.contains("compose = true"))
        assertTrue("Should enable viewBinding", content.contains("viewBinding = true"))
    }

    @Test
    fun `defaultConfig has proper application settings`() {
        val content = buildFile.readText()

        assertTrue(
            "Should set applicationId",
            content.contains("applicationId = \"dev.aurakai.auraframefx\"")
        )
        assertTrue("Should set minSdk", content.contains("minSdk = 26"))
        assertTrue("Should set targetSdk", content.contains("targetSdk = 34"))
        assertTrue("Should set versionCode", content.contains("versionCode = 1"))
        assertTrue("Should set versionName", content.contains("versionName = \"1.0\""))
        assertTrue(
            "Should set test runner",
            content.contains("testInstrumentationRunner = \"dev.aurakai.auraframefx.HiltTestRunner\"")
        )
        assertTrue("Should enable multiDex", content.contains("multiDexEnabled = true"))
    }

    // NDK Configuration Tests
    @Test
    fun `ndk configuration is properly set`() {
        val content = buildFile.readText()

        assertTrue("Should clear ABI filters first", content.contains("abiFilters.clear()"))
        assertTrue("Should add arm64-v8a ABI", content.contains("\"arm64-v8a\""))
        assertTrue("Should add x86_64 ABI", content.contains("\"x86_64\""))
        assertTrue("Should specify NDK version", content.contains("version = \"27.0.12077973\""))
    }

    @Test
    fun `packaging configuration excludes unwanted files`() {
        val content = buildFile.readText()

        assertTrue(
            "Should exclude Kotlin modules",
            content.contains("\"META-INF/*.kotlin_module\"")
        )
        assertTrue(
            "Should exclude version files",
            content.contains("\"META-INF/*.version\"")
        )
        assertTrue(
            "Should exclude proguard files",
            content.contains("\"META-INF/proguard/*\"")
        )
        assertTrue(
            "Should exclude JNI libraries",
            content.contains("\"**/libjni*.so\"")
        )
        assertTrue(
            "Should keep debug symbols",
            content.contains("keepDebugSymbols.add(\"**/*.so\")")
        )
    }

    // Build Types Tests
    @Test
    fun `release build type configuration is valid`() {
        val content = buildFile.readText()

        assertTrue(
            "Release should disable minification for debugging",
            content.contains("isMinifyEnabled = false")
        )
        assertTrue(
            "Should include default proguard file",
            content.contains("getDefaultProguardFile(\"proguard-android-optimize.txt\")")
        )
        assertTrue(
            "Should include custom proguard rules",
            content.contains("\"proguard-rules.pro\"")
        )
    }

    // Compile Options Tests
    @Test
    fun `java compatibility is set to version 21`() {
        val content = buildFile.readText()

        assertTrue(
            "Source compatibility should be Java 21",
            content.contains("sourceCompatibility = JavaVersion.VERSION_21")
        )
        assertTrue(
            "Target compatibility should be Java 21",
            content.contains("targetCompatibility = JavaVersion.VERSION_21")
        )
    }

    @Test
    fun `kotlin compiler options are properly configured`() {
        val content = buildFile.readText()

        assertTrue("JVM target should be 21", content.contains("jvmTarget = JvmTarget.JVM_21"))
        assertTrue(
            "Should enable JVM default methods",
            content.contains("\"-Xjvm-default=all\"")
        )
        assertTrue(
            "Should enable context receivers",
            content.contains("\"-Xcontext-receivers\"")
        )
        assertTrue(
            "Should opt-in to RequiresOptIn",
            content.contains("\"-opt-in=kotlin.RequiresOptIn\"")
        )
    }

    // External Build Configuration Tests
    @Test
    fun `cmake configuration is valid`() {
        val content = buildFile.readText()

        assertTrue(
            "Should specify CMakeLists.txt path",
            content.contains("path = file(\"src/main/cpp/CMakeLists.txt\")")
        )
        assertTrue(
            "Should use cmake version from root project",
            content.contains("version = rootProject.extra[\"cmakeVersion\"] as String")
        )
    }

    // Lint Configuration Tests
    @Test
    fun `lint configuration is comprehensive`() {
        val content = buildFile.readText()

        assertTrue(
            "Should have lint baseline",
            content.contains("baseline = file(\"lint-baseline.xml\")")
        )
        assertTrue(
            "Should check dependencies",
            content.contains("checkDependencies = true")
        )
        assertTrue(
            "Should have lint config",
            content.contains("lintConfig = file(\"lint.xml\")")
        )
        assertTrue(
            "Should treat warnings as errors",
            content.contains("warningsAsErrors = true")
        )
        assertTrue(
            "Should abort on error",
            content.contains("abortOnError = true")
        )
        assertTrue(
            "Should check release builds",
            content.contains("checkReleaseBuilds = true")
        )
        assertTrue(
            "Should check generated sources",
            content.contains("checkGeneratedSources = true")
        )
    }

    // OpenAPI Configuration Tests
    @Test
    fun `openapi generator configuration is complete`() {
        val content = buildFile.readText()

        assertTrue(
            "Should use kotlin generator",
            content.contains("generatorName.set(\"kotlin\")")
        )
        assertTrue(
            "Should specify input spec",
            content.contains("inputSpec.set(openApiSpecPath)")
        )
        assertTrue(
            "Should set API package",
            content.contains("apiPackage.set(\"dev.aurakai.auraframefx.api.client.apis\")")
        )
        assertTrue(
            "Should set model package",
            content.contains("modelPackage.set(\"dev.aurakai.auraframefx.api.client.models\")")
        )
        assertTrue(
            "Should set invoker package",
            content.contains("invokerPackage.set(\"dev.aurakai.auraframefx.api.client.infrastructure\")")
        )
        assertTrue(
            "Should use coroutines",
            content.contains("\"useCoroutines\" to \"true\"")
        )
        assertTrue(
            "Should use java8 date library",
            content.contains("\"dateLibrary\" to \"java8\"")
        )
    }

    // KSP Configuration Tests
    @Test
    fun `ksp room schema location is configured`() {
        val content = buildFile.readText()

        assertTrue(
            "Should configure Room schema location",
            content.contains("arg(\"room.schemaLocation\", \"\$projectDir/schemas\")")
        )
    }

    // Source Sets Tests
    @Test
    fun `source sets include generated sources`() {
        val content = buildFile.readText()

        assertTrue(
            "Should include generated kotlin sources",
            content.contains("srcDirs(\"\${layout.buildDirectory.get()}/generated/kotlin\")")
        )
    }

    // Task Dependencies Tests
    @Test
    fun `task dependencies are correctly configured`() {
        val content = buildFile.readText()

        assertTrue(
            "PreBuild should depend on OpenAPI generation",
            content.contains("dependsOn(\"openApiGenerate\")")
        )
    }

    // Dependency Configuration Tests
    @Test
    fun `dependency exclusions are configured`() {
        val content = buildFile.readText()

        assertTrue(
            "Should exclude kotlin-stdlib-common",
            content.contains("exclude(group = \"org.jetbrains.kotlin\", module = \"kotlin-stdlib-common\")")
        )
        assertTrue(
            "Should exclude coroutines-core-common",
            content.contains("exclude(group = \"org.jetbrains.kotlinx\", module = \"kotlinx-coroutines-core-common\")")
        )
        assertTrue(
            "Should exclude serialization-core-common",
            content.contains("exclude(group = \"org.jetbrains.kotlinx\", module = \"kotlinx-serialization-core-common\")")
        )
        assertTrue(
            "Should exclude native modules",
            content.contains("exclude(group = \"org.jetbrains.kotlin.native\")")
        )
        assertTrue(
            "Should exclude compose modules",
            content.contains("exclude(group = \"org.jetbrains.compose\")")
        )
    }

    @Test
    fun `force resolution strategy is configured`() {
        val content = buildFile.readText()

        assertTrue(
            "Should prefer project modules",
            content.contains("preferProjectModules()")
        )
        assertTrue(
            "Should force kotlin stdlib version",
            content.contains("\"org.jetbrains.kotlin:kotlin-stdlib:\${libs.versions.kotlin.get()}\"")
        )
        assertTrue(
            "Should force kotlin reflect version",
            content.contains("\"org.jetbrains.kotlin:kotlin-reflect:\${libs.versions.kotlin.get()}\"")
        )
    }

    // Core Dependencies Tests
    @Test
    fun `core android dependencies are included`() {
        val content = buildFile.readText()

        assertTrue(
            "Should include core library desugaring",
            content.contains("coreLibraryDesugaring(libs.desugarJdkLibs)")
        )
        assertTrue(
            "Should include AndroidX core",
            content.contains("implementation(libs.androidxCoreKtx)")
        )
        assertTrue(
            "Should include AppCompat",
            content.contains("implementation(libs.androidxAppcompat)")
        )
    }

    @Test
    fun `lifecycle dependencies are included`() {
        val content = buildFile.readText()

        assertTrue(
            "Should include lifecycle runtime",
            content.contains("implementation(libs.androidxLifecycleRuntimeKtx)")
        )
        assertTrue(
            "Should include lifecycle viewmodel compose",
            content.contains("implementation(libs.lifecycleViewmodelCompose)")
        )
        assertTrue(
            "Should include lifecycle viewmodel",
            content.contains("implementation(libs.androidxLifecycleViewmodelKtx)")
        )
        assertTrue(
            "Should include lifecycle runtime compose",
            content.contains("implementation(libs.androidxLifecycleRuntimeCompose)")
        )
    }

    @Test
    fun `compose dependencies are properly configured`() {
        val content = buildFile.readText()

        assertTrue(
            "Should use Compose BOM",
            content.contains("val composeBom = platform(libs.composeBom)")
        )
        assertTrue(
            "Should implement compose BOM",
            content.contains("implementation(composeBom)")
        )
        assertTrue(
            "Should include UI dependencies",
            content.contains("implementation(libs.androidxUi)")
        )
        assertTrue(
            "Should include graphics dependencies",
            content.contains("implementation(libs.androidxUiGraphics)")
        )
        assertTrue(
            "Should include tooling preview",
            content.contains("implementation(libs.androidxUiToolingPreview)")
        )
        assertTrue(
            "Should include Material 3",
            content.contains("implementation(libs.androidxMaterial3)")
        )
        assertTrue(
            "Should include Material icons",
            content.contains("implementation(libs.androidxMaterialIconsExtended)")
        )
    }

    @Test
    fun `dagger hilt dependencies are complete`() {
        val content = buildFile.readText()

        assertTrue(
            "Should include Hilt Android",
            content.contains("implementation(libs.hiltAndroid)")
        )
        assertTrue(
            "Should include Hilt compiler with KSP",
            content.contains("ksp(libs.hiltCompiler)")
        )
        assertTrue(
            "Should include Hilt navigation compose",
            content.contains("implementation(libs.hiltNavigationCompose)")
        )
        assertTrue(
            "Should include Hilt work",
            content.contains("implementation(libs.hiltWork)")
        )
    }

    @Test
    fun `room database dependencies are configured`() {
        val content = buildFile.readText()

        assertTrue(
            "Should include Room runtime",
            content.contains("implementation(libs.androidxRoomRuntime)")
        )
        assertTrue(
            "Should include Room KTX",
            content.contains("implementation(libs.androidxRoomKtx)")
        )
        assertTrue(
            "Should include Room compiler with KSP",
            content.contains("ksp(libs.androidxRoomCompiler)")
        )
    }

    @Test
    fun `firebase dependencies are included`() {
        val content = buildFile.readText()

        assertTrue(
            "Should use Firebase BOM",
            content.contains("implementation(platform(libs.firebaseBom))")
        )
        assertTrue(
            "Should include Analytics",
            content.contains("implementation(libs.firebaseAnalyticsKtx)")
        )
        assertTrue(
            "Should include Crashlytics",
            content.contains("implementation(libs.firebaseCrashlyticsKtx)")
        )
        assertTrue(
            "Should include Performance",
            content.contains("implementation(libs.firebasePerfKtx)")
        )
        assertTrue(
            "Should include Config",
            content.contains("implementation(libs.firebaseConfigKtx)")
        )
        assertTrue(
            "Should include Storage",
            content.contains("implementation(libs.firebaseStorageKtx)")
        )
        assertTrue(
            "Should include Messaging",
            content.contains("implementation(libs.firebaseMessagingKtx)")
        )
    }

    @Test
    fun `network dependencies are configured`() {
        val content = buildFile.readText()

        assertTrue(
            "Should include Retrofit",
            content.contains("implementation(libs.retrofit)")
        )
        assertTrue(
            "Should include Gson converter",
            content.contains("implementation(libs.converterGson)")
        )
        assertTrue(
            "Should include OkHttp",
            content.contains("implementation(libs.okhttp)")
        )
        assertTrue(
            "Should include logging interceptor",
            content.contains("implementation(libs.okhttpLoggingInterceptor)")
        )
        assertTrue(
            "Should include Kotlin serialization converter",
            content.contains("implementation(libs.retrofitKotlinxSerializationConverter)")
        )
    }

    // Testing Dependencies Tests
    @Test
    fun `unit testing dependencies are complete`() {
        val content = buildFile.readText()

        assertTrue(
            "Should include JUnit",
            content.contains("testImplementation(libs.testJunit)")
        )
        assertTrue(
            "Should include coroutines test",
            content.contains("testImplementation(libs.kotlinxCoroutinesTest)")
        )
        assertTrue(
            "Should include MockK agent",
            content.contains("testImplementation(libs.mockkAgent)")
        )
    }

    @Test
    fun `android testing dependencies are complete`() {
        val content = buildFile.readText()

        assertTrue(
            "Should include AndroidX JUnit extension",
            content.contains("androidTestImplementation(libs.androidxTestExtJunit)")
        )
        assertTrue(
            "Should include Espresso core",
            content.contains("androidTestImplementation(libs.espressoCore)")
        )
        assertTrue(
            "Should include Compose BOM for tests",
            content.contains("androidTestImplementation(composeBom)")
        )
        assertTrue(
            "Should include Compose UI test",
            content.contains("androidTestImplementation(libs.composeUiTestJunit4)")
        )
        assertTrue(
            "Should include MockK Android",
            content.contains("androidTestImplementation(libs.mockkAndroid)")
        )
        assertTrue(
            "Should include Hilt testing",
            content.contains("androidTestImplementation(libs.hiltAndroidTesting)")
        )
        assertTrue(
            "Should include Hilt compiler for tests",
            content.contains("kspAndroidTest(libs.hiltAndroidCompiler)")
        )
    }

    @Test
    fun `debug dependencies are configured`() {
        val content = buildFile.readText()

        assertTrue(
            "Should include Compose UI tooling for debug",
            content.contains("debugImplementation(libs.composeUiTooling)")
        )
        assertTrue(
            "Should include Compose test manifest for debug",
            content.contains("debugImplementation(libs.composeUiTestManifest)")
        )
    }

    // Build Script Syntax and Structure Tests
    @Test
    fun `build script has valid kotlin dsl syntax`() {
        val content = buildFile.readText()

        // Check for proper Kotlin DSL patterns
        assertTrue("Should have plugin block", content.contains("plugins {"))
        assertTrue("Should have android block", content.contains("android {"))
        assertTrue("Should have dependencies block", content.contains("dependencies {"))
        assertTrue(
            "Should properly close all blocks",
            content.count { it == '{' } == content.count { it == '}' })
    }

    @Test
    fun `build script imports are valid`() {
        val content = buildFile.readText()

        assertTrue(
            "Should import JvmTarget",
            content.contains("import org.jetbrains.kotlin.gradle.dsl.JvmTarget")
        )
    }

    // Edge Cases and Error Conditions Tests
    @Test
    fun `build script handles version catalog properly`() {
        val content = buildFile.readText()

        // Check that version catalog references are properly formatted
        assertTrue(
            "Should use libs for version catalog",
            content.contains("libs.versions")
        )
        assertTrue(
            "Should use proper get() method",
            content.contains(".get()")
        )
    }

    @Test
    fun `duplicate build features are not defined`() {
        val content = buildFile.readText()

        // Count occurrences of buildFeatures to ensure it's not duplicated
        val buildFeaturesCount = content.split("buildFeatures").size - 1
        assertTrue("BuildFeatures should only be defined once", buildFeaturesCount <= 1)
    }

    @Test
    fun `configuration blocks are not empty`() {
        val content = buildFile.readText()

        // Ensure major configuration blocks have content
        assertFalse(
            "Android block should not be empty",
            content.contains("android {\\s*}".toRegex())
        )
        assertFalse(
            "Dependencies block should not be empty",
            content.contains("dependencies {\\s*}".toRegex())
        )
    }

    // Integration and Compatibility Tests
    @Test
    fun `sdk versions are compatible`() {
        val content = buildFile.readText()

        // Extract SDK versions and validate compatibility
        assertTrue(
            "compileSdk should be >= targetSdk",
            content.contains("compileSdk = 36") && content.contains("targetSdk = 34")
        )
        assertTrue(
            "targetSdk should be >= minSdk",
            content.contains("targetSdk = 34") && content.contains("minSdk = 26")
        )
    }

    @Test
    fun `plugin order is correct for hilt and ksp`() {
        val content = buildFile.readText()

        val kspIndex = content.indexOf("alias(libs.plugins.ksp)")
        val hiltIndex = content.indexOf("alias(libs.plugins.hiltAndroid)")

        assertTrue(
            "KSP must be applied before Hilt",
            kspIndex != -1 && hiltIndex != -1 && kspIndex < hiltIndex
        )
    }

    // Performance and Optimization Tests
    @Test
    fun `build script includes performance optimizations`() {
        val content = buildFile.readText()

        assertTrue(
            "Should enable vector drawable support",
            content.contains("useSupportLibrary = true")
        )
        assertTrue(
            "Should have resource compression configuration",
            content.contains("noCompress")
        )
        assertTrue(
            "Should exclude unnecessary resources",
            content.contains("excludes.addAll")
        )
    }

    @Test
    fun `proguard configuration is present for release`() {
        val content = buildFile.readText()

        assertTrue(
            "Should include proguard files in release build",
            content.contains("proguardFiles")
        )
        assertTrue(
            "Should use optimized proguard config",
            content.contains("proguard-android-optimize.txt")
        )
    }

    // Security and Privacy Tests
    @Test
    fun `security dependencies are included`() {
        val content = buildFile.readText()

        assertTrue(
            "Should include Android security crypto",
            content.contains("implementation(libs.androidxSecurityCrypto)")
        )
    }

    // Additional Dependency Tests
    @Test
    fun `ui and utility dependencies are configured`() {
        val content = buildFile.readText()

        assertTrue(
            "Should include Coil for image loading",
            content.contains("implementation(libs.coilCompose)")
        )
        assertTrue(
            "Should include Timber for logging",
            content.contains("implementation(libs.timber)")
        )
        assertTrue(
            "Should include DataStore preferences",
            content.contains("implementation(libs.androidxDatastorePreferences)")
        )
        assertTrue(
            "Should include DataStore core",
            content.contains("implementation(libs.androidxDatastoreCore)")
        )
        assertTrue(
            "Should include WorkManager",
            content.contains("implementation(libs.androidxWorkRuntimeKtx)")
        )
        assertTrue(
            "Should include Window manager",
            content.contains("implementation(libs.androidxWindow)")
        )
        assertTrue(
            "Should include Google AI",
            content.contains("implementation(libs.generativeai)")
        )
    }

    // Build Features Validation Tests
    @Test
    fun `required build features are enabled`() {
        val content = buildFile.readText()

        // Check that all required build features are enabled
        val buildFeaturesRegex = "buildFeatures\\s*\\{[^}]*\\}".toRegex()
        val buildFeaturesMatch = buildFeaturesRegex.find(content)

        if (buildFeaturesMatch != null) {
            val buildFeaturesBlock = buildFeaturesMatch.value
            assertTrue(
                "BuildConfig should be enabled in buildFeatures",
                buildFeaturesBlock.contains("buildConfig = true")
            )
            assertTrue(
                "Compose should be enabled in buildFeatures",
                buildFeaturesBlock.contains("compose = true")
            )
            assertTrue(
                "ViewBinding should be enabled in buildFeatures",
                buildFeaturesBlock.contains("viewBinding = true")
            )
        }
    }

    // Resource Configuration Tests
    @Test
    fun `android resources are properly configured`() {
        val content = buildFile.readText()

        assertTrue(
            "Should configure no-compress files",
            content.contains("noCompress += listOf(\"proto\", \"json\")")
        )
        assertTrue(
            "Should ignore assets pattern",
            content.contains("ignoreAssetsPattern = \"!*.version\"")
        )
    }

    // Coroutines Dependencies Tests
    @Test
    fun `coroutines dependencies are complete`() {
        val content = buildFile.readText()

        assertTrue(
            "Should include coroutines Android",
            content.contains("implementation(libs.kotlinxCoroutinesAndroid)")
        )
        assertTrue(
            "Should include coroutines core",
            content.contains("implementation(libs.kotlinxCoroutinesCore)")
        )
    }

    // External Library Tests
    @Test
    fun `external libraries are properly included`() {
        val content = buildFile.readText()

        assertTrue(
            "Should include Xposed API",
            content.contains("compileOnly(files(\"Libs/api-82.jar\"))")
        )
    }

    // Failure Condition Tests
    @Test
    fun `build script contains no obvious syntax errors`() {
        val content = buildFile.readText()

        // Basic syntax validation
        assertFalse(
            "Should not contain unmatched quotes",
            content.count { it == '"' } % 2 != 0)
        assertFalse(
            "Should not contain trailing commas in wrong places",
            content.contains(",\\s*}".toRegex())
        )
    }

    @Test
    fun `version references use proper syntax`() {
        val content = buildFile.readText()

        // Ensure version references follow proper pattern
        assertTrue(
            "Version references should use proper syntax",
            content.contains("libs.versions.kotlin.get()") ||
                    content.contains("libs.versions.composeCompiler.get()")
        )
    }

    // Performance Tests for Large Dependencies
    @Test
    fun `dependencies are organized efficiently`() {
        val content = buildFile.readText()

        // Check that BOMs are used properly to manage version conflicts
        assertTrue(
            "Should use Compose BOM for version management",
            content.contains("platform(libs.composeBom)")
        )
        assertTrue(
            "Should use Firebase BOM for version management",
            content.contains("platform(libs.firebaseBom)")
        )
    }
<<<<<<< HEAD

}

// Additional Structure and Semantics Coverage (Appended by PR test enhancement)
@Test
fun `compose options specify compiler extension version via version catalog`() {
    val content = buildFile.readText()

    val pluginsBlock = Regex("plugins\\s*\\{[\\s\\S]*?\\}").find(content)?.value ?: ""
    val usesComposePlugin = pluginsBlock.contains("org.jetbrains.kotlin.plugin.compose")
    val usesCatalogComposeExt = Regex(
        "kotlinCompilerExtensionVersion\\s*=\\s*libs\\.versions\\.composeCompiler(\\.get\\(\\))?"
    ).containsMatchIn(content)

    assertTrue(
        "Either the Kotlin Compose plugin is applied (Kotlin 2.x) or composeOptions sets kotlinCompilerExtensionVersion from the version catalog",
        usesComposePlugin || usesCatalogComposeExt
    )
}

@Test
fun `kapt is not used when KSP is configured`() {
    val content = buildFile.readText()
    // Ensure no kapt usage appears since the project migrated to KSP
    assertFalse("KAPT should not be used alongside KSP", content.contains("kapt("))
    assertFalse(
        "KAPT test configuration should not be present",
        content.contains("kaptAndroidTest(")
    )
}

@Test
fun `freeCompilerArgs include required Kotlin flags`() {
    val content = buildFile.readText()
    // Validate presence of key JVM and language feature flags already asserted, and extend with useful sanity checks.
    // We don't enforce an exhaustive list to avoid brittleness.
    val hasJvmDefault = content.contains("-Xjvm-default=all")
    val hasContextReceivers = content.contains("-Xcontext-receivers")
    assertTrue("freeCompilerArgs should include -Xjvm-default=all", hasJvmDefault)
    assertTrue("freeCompilerArgs should include -Xcontext-receivers", hasContextReceivers)
    // Sanity: Do not include deprecated -Xuse-experimental; prefer @OptIn / -opt-in flags
    assertFalse(
        "Should avoid deprecated -Xuse-experimental flag",
        content.contains("-Xuse-experimental")
    )
}

@Test
fun `plugins block is declared once and before android block`() {
    val content = buildFile.readText()
    val pluginsIndex = content.indexOf("plugins {")
    val androidIndex = content.indexOf("android {")
    assertTrue("plugins block should be declared", pluginsIndex != -1)
    assertTrue("android block should be declared", androidIndex != -1)
    assertTrue("plugins block should appear before android block", pluginsIndex < androidIndex)
    // Ensure plugins block closed properly before android starts (basic structural check)
    val beforeAndroid = content.substring(0, androidIndex)
    val openBraces = beforeAndroid.count { it == '{' }
    val closeBraces = beforeAndroid.count { it == '}' }
    assertTrue(
        "plugins block should be properly closed before android block",
        openBraces == closeBraces
    )
}

@Test
fun `openapi generator additional properties include coroutine and date library settings only once`() {
    val content = buildFile.readText()
    // Already validated useCoroutines and dateLibrary presence; ensure they are not duplicated
    val useCoroutinesCount = Regex("\"useCoroutines\"\\s*to\\s*\"true\"").findAll(content).count()
    val dateLibCount = Regex("\"dateLibrary\"\\s*to\\s*\"java8\"").findAll(content).count()
    assertTrue("useCoroutines should be set exactly once", useCoroutinesCount == 1)
    assertTrue("dateLibrary should be set exactly once", dateLibCount == 1)
}

@Test
fun `dependency declarations avoid hardcoded versions (prefer version catalog)`() {
    val content = buildFile.readText()
    // Look for suspicious hardcoded versions in dependencies: group:artifact:version patterns.
    // Allow 'files(' and 'project(' and BOM 'platform(' usages.
    val depsBlockRegex = Regex("dependencies\\s*\\{[\\s\\S]*?\\}", RegexOption.MULTILINE)
    val depsBlock = depsBlockRegex.find(content)?.value ?: ""
    val suspicious =
        Regex("""(implementation|api|compileOnly|runtimeOnly|testImplementation|androidTestImplementation)\s*\(\s*"(?!platform\(|files\(|project\()([^":]+):([^":]+):([^":]+)"\s*\)""")
            .findAll(depsBlock)
            .toList()
    // We don't strictly forbid all occurrences (some edge deps may be direct), but warn if too many are hardcoded.
    assertTrue(
        "Dependencies should primarily use version catalog; found ${suspicious.size} hardcoded version(s)",
        suspicious.size <= 2
    )
}

@Test
fun `packaging excludes include kotlin module and proguard paths only once`() {
    val content = buildFile.readText()
    val kotlinModuleCount = Regex("META-INF/\\*\\.kotlin_module").findAll(content).count()
    val proguardPathCount = Regex("META-INF/proguard/\\*").findAll(content).count()
    assertTrue("Kotlin module exclude should be specified once", kotlinModuleCount == 1)
    assertTrue("Proguard path exclude should be specified once", proguardPathCount == 1)
}

@Test
fun `abiFilters configuration lists only supported ABIs`() {
    val content = buildFile.readText()
    // Accept arm64-v8a and x86_64; ensure no legacy 32-bit ABIs are inadvertently included.
    val includesArm64 = content.contains("\"arm64-v8a\"")
    val includesX8664 = content.contains("\"x86_64\"")
    assertTrue("ABI filters should include arm64-v8a", includesArm64)
    assertTrue("ABI filters should include x86_64", includesX8664)
    assertFalse(
        "ABI filters should not include armeabi-v7a unless explicitly required",
        content.contains("\"armeabi-v7a\"")
    )
    assertFalse(
        "ABI filters should not include x86 unless explicitly required",
        content.contains("\"x86\"")
    )
}

@Test
fun `release build type config includes proguardFiles with default optimize and custom rules`() {
    val content = buildFile.readText()
    val hasDefaultOptimize =
        content.contains("getDefaultProguardFile(\"proguard-android-optimize.txt\")")
    val hasCustomRules = content.contains("\"proguard-rules.pro\"")
    val hasProguardFilesCall = content.contains("proguardFiles")
    assertTrue("Release should include default proguard optimize file", hasDefaultOptimize)
    assertTrue("Release should include custom proguard rules", hasCustomRules)
    assertTrue("Release should declare proguardFiles", hasProguardFilesCall)
}

@Test
fun `android section declares compileSdk targetSdk and minSdk coherently`() {
    val content = buildFile.readText()
    // Ensure all three are present within android block region (not globally)
    val androidBlock =
        Regex("android\\s*\\{[\\s\\S]*?\\}", RegexOption.MULTILINE).find(content)?.value ?: ""
    assertTrue("android block should define compileSdk", androidBlock.contains("compileSdk = 36"))
    assertTrue(
        "android block should define defaultConfig targetSdk",
        androidBlock.contains("targetSdk = 34")
    )
    assertTrue(
        "android block should define defaultConfig minSdk",
        androidBlock.contains("minSdk = 26")
    )
}

@Test
fun `version catalog plugin aliases are consistently used in plugins block`() {
    val content = buildFile.readText()
    val pluginsBlock =
        Regex("plugins\\s*\\{[\\s\\S]*?\\}", RegexOption.MULTILINE).find(content)?.value ?: ""
    // Ensure majority of plugins use alias(libs.plugins.*) except compose plugin id
    val aliasCount = Regex("alias\\(libs\\.plugins\\.[^)]+\\)").findAll(pluginsBlock).count()
    assertTrue("At least 5 plugins should be applied via version catalog aliases", aliasCount >= 5)
    // Compose plugin id should be applied via id(...) or present explicitly
    assertTrue(
        "Compose Kotlin plugin should be applied",
        pluginsBlock.contains("org.jetbrains.kotlin.plugin.compose")
    )
}

@Test
fun `resolution strategy forces kotlin stdlib and reflect from version catalog`() {
    val content = buildFile.readText()
    val hasPreferProject = content.contains("preferProjectModules()")
    val hasStdlibForce =
        content.contains("org.jetbrains.kotlin:kotlin-stdlib:${'$'}{libs.versions.kotlin.get()}")
    val hasReflectForce =
        content.contains("org.jetbrains.kotlin:kotlin-reflect:${'$'}{libs.versions.kotlin.get()}")
    assertTrue("Resolution strategy should prefer project modules", hasPreferProject)
    assertTrue(
        "Resolution strategy should force Kotlin stdlib version from catalog",
        hasStdlibForce
    )
    assertTrue(
        "Resolution strategy should force Kotlin reflect version from catalog",
        hasReflectForce
    )
}

@Test
fun `no duplicate dependencies for major libraries`() {
    val content = buildFile.readText()
    // Spot duplicates for commonly repeated libs by counting occurrences in dependencies block
    val depsBlock =
        Regex("dependencies\\s*\\{[\\s\\S]*?\\}", RegexOption.MULTILINE).find(content)?.value ?: ""

    fun count(pattern: String) = Regex(pattern).findAll(depsBlock).count()
    assertTrue(
        "Only one Compose BOM declaration expected",
        count("platform\\(libs\\.composeBom\\)") <= 1
    )
    assertTrue(
        "Only one Firebase BOM declaration expected",
        count("platform\\(libs\\.firebaseBom\\)") <= 1
    )
    assertTrue(
        "Only one Hilt Android dependency expected",
        count("implementation\\(libs\\.hiltAndroid\\)") <= 1
    )
    assertTrue(
        "Only one OkHttp dependency expected",
        count("implementation\\(libs\\.okhttp\\)") <= 1
    )
}

@Test
fun `cmake configuration references path using file api and version from root extra`() {
    val content = buildFile.readText()
    assertTrue(
        "CMake path should be declared via file()",
        content.contains("path = file(\"src/main/cpp/CMakeLists.txt\")")
    )
    assertTrue(
        "CMake version should be sourced from rootProject extras",
        content.contains("version = rootProject.extra[\"cmakeVersion\"] as String")
    )
}

@Test
fun `lint configurations enforce strictness without disabling checks globally`() {
    val content = buildFile.readText()
    val hasWarningsAsErrors = content.contains("warningsAsErrors = true")
    val hasAbortOnError = content.contains("abortOnError = true")
    assertTrue("Warnings should be treated as errors", hasWarningsAsErrors)
    assertTrue("Lint should abort on error", hasAbortOnError)
    // Ensure not globally disabling rules via 'disable' with wildcard
    assertFalse(
        "Lint should not disable all checks via wildcard",
        Regex("disable\\s*=\\s*\\[.*\\*.*\\]").containsMatchIn(content)
    )
}

@Test
fun `task wiring ensures openApiGenerate runs before preBuild`() {
    val content = buildFile.readText()
    // Compatible with either dependsOn("openApiGenerate") inside preBuild or tasks.named("preBuild").configure { dependsOn(...) }
    val directDepends = content.contains("dependsOn(\"openApiGenerate\")")
    val wiredViaTasks =
        content.contains("tasks.named(\"preBuild\")") && content.contains("dependsOn(\"openApiGenerate\")")
    assertTrue(
        "preBuild should depend on openApiGenerate generation step",
        directDepends || wiredViaTasks
    )
}

@Test
fun `source sets include generated kotlin sources from build directory`() {
    val content = buildFile.readText()
    // Confirm presence of generated source dir setup
    assertTrue(
        "Generated Kotlin sources directory should be added to source sets",
        content.contains("srcDirs(\"${'$'}{layout.buildDirectory.get()}/generated/kotlin\")") ||
                content.contains("srcDirs(\"\${layout.buildDirectory.get()}/generated/kotlin\")")
    )
}
=======
}
    // Additional Structure and Semantics Coverage (Appended by PR test enhancement)
    @Test
    fun `compose options specify compiler extension version via version catalog`() {
        val content = buildFile.readText()
        // Accept common patterns: either composeOptions block or kotlinCompilerExtensionVersion in android block
        val hasComposeOptionsBlock = "composeOptions".toRegex().containsMatchIn(content)
        assertTrue("composeOptions block should be present to declare Kotlin compiler extension version", hasComposeOptionsBlock)
        // Ensure version comes from the version catalog (avoid hardcoding)
        assertTrue(
            "Compose compiler extension version should be sourced from libs.versions.composeCompiler.get()",
            content.contains("kotlinCompilerExtensionVersion") &&
                    (content.contains("libs.versions.composeCompiler.get()") || content.contains("libs.versions.composeCompiler"))
        )
    }

    @Test
    fun `kapt is not used when KSP is configured`() {
        val content = buildFile.readText()
        // Ensure no kapt usage appears since the project migrated to KSP
        assertFalse("KAPT should not be used alongside KSP", content.contains("kapt("))
        assertFalse("KAPT test configuration should not be present", content.contains("kaptAndroidTest("))
    }

    @Test
    fun `freeCompilerArgs include required Kotlin flags`() {
        val content = buildFile.readText()
        // Validate presence of key JVM and language feature flags already asserted, and extend with useful sanity checks.
        // We don't enforce an exhaustive list to avoid brittleness.
        val hasJvmDefault = content.contains("-Xjvm-default=all")
        val hasContextReceivers = content.contains("-Xcontext-receivers")
        assertTrue("freeCompilerArgs should include -Xjvm-default=all", hasJvmDefault)
        assertTrue("freeCompilerArgs should include -Xcontext-receivers", hasContextReceivers)
        // Sanity: Do not include deprecated -Xuse-experimental; prefer @OptIn / -opt-in flags
        assertFalse("Should avoid deprecated -Xuse-experimental flag", content.contains("-Xuse-experimental"))
    }

    @Test
    fun `plugins block is declared once and before android block`() {
        val content = buildFile.readText()
        val pluginsIndex = content.indexOf("plugins {")
        val androidIndex = content.indexOf("android {")
        assertTrue("plugins block should be declared", pluginsIndex != -1)
        assertTrue("android block should be declared", androidIndex != -1)
        assertTrue("plugins block should appear before android block", pluginsIndex < androidIndex)
        // Ensure plugins block closed properly before android starts (basic structural check)
        val beforeAndroid = content.substring(0, androidIndex)
        val openBraces = beforeAndroid.count { it == '{' }
        val closeBraces = beforeAndroid.count { it == '}' }
        assertTrue("plugins block should be properly closed before android block", openBraces == closeBraces)
    }

    @Test
    fun `openapi generator additional properties include coroutine and date library settings only once`() {
        val content = buildFile.readText()
        // Already validated useCoroutines and dateLibrary presence; ensure they are not duplicated
        val useCoroutinesCount = Regex("\"useCoroutines\"\\s*to\\s*\"true\"").findAll(content).count()
        val dateLibCount = Regex("\"dateLibrary\"\\s*to\\s*\"java8\"").findAll(content).count()
        assertTrue("useCoroutines should be set exactly once", useCoroutinesCount == 1)
        assertTrue("dateLibrary should be set exactly once", dateLibCount == 1)
    }

    @Test
    fun `dependency declarations avoid hardcoded versions (prefer version catalog)`() {
        val content = buildFile.readText()
        // Look for suspicious hardcoded versions in dependencies: group:artifact:version patterns.
        // Allow 'files(' and 'project(' and BOM 'platform(' usages.
        val depsBlockRegex = Regex("dependencies\\s*\\{[\\s\\S]*?\\}", RegexOption.MULTILINE)
        val depsBlock = depsBlockRegex.find(content)?.value ?: ""
        val suspicious = Regex("""(implementation|api|compileOnly|runtimeOnly|testImplementation|androidTestImplementation)\s*\(\s*"(?!platform\(|files\(|project\()([^":]+):([^":]+):([^":]+)"\s*\)""")
            .findAll(depsBlock)
            .toList()
        // We don't strictly forbid all occurrences (some edge deps may be direct), but warn if too many are hardcoded.
        assertTrue(
            "Dependencies should primarily use version catalog; found ${suspicious.size} hardcoded version(s)",
            suspicious.size <= 2
        )
    }

    @Test
    fun `packaging excludes include kotlin module and proguard paths only once`() {
        val content = buildFile.readText()
        val kotlinModuleCount = Regex("META-INF/\\*\\.kotlin_module").findAll(content).count()
        val proguardPathCount = Regex("META-INF/proguard/\\*").findAll(content).count()
        assertTrue("Kotlin module exclude should be specified once", kotlinModuleCount == 1)
        assertTrue("Proguard path exclude should be specified once", proguardPathCount == 1)
    }

    @Test
    fun `abiFilters configuration lists only supported ABIs`() {
        val content = buildFile.readText()
        // Accept arm64-v8a and x86_64; ensure no legacy 32-bit ABIs are inadvertently included.
        val includesArm64 = content.contains("\"arm64-v8a\"")
        val includesX8664 = content.contains("\"x86_64\"")
        assertTrue("ABI filters should include arm64-v8a", includesArm64)
        assertTrue("ABI filters should include x86_64", includesX8664)
        assertFalse("ABI filters should not include armeabi-v7a unless explicitly required", content.contains("\"armeabi-v7a\""))
        assertFalse("ABI filters should not include x86 unless explicitly required", content.contains("\"x86\""))
    }

    @Test
    fun `release build type config includes proguardFiles with default optimize and custom rules`() {
        val content = buildFile.readText()
        val hasDefaultOptimize = content.contains("getDefaultProguardFile(\"proguard-android-optimize.txt\")")
        val hasCustomRules = content.contains("\"proguard-rules.pro\"")
        val hasProguardFilesCall = content.contains("proguardFiles")
        assertTrue("Release should include default proguard optimize file", hasDefaultOptimize)
        assertTrue("Release should include custom proguard rules", hasCustomRules)
        assertTrue("Release should declare proguardFiles", hasProguardFilesCall)
    }

    @Test
    fun `android section declares compileSdk targetSdk and minSdk coherently`() {
        val content = buildFile.readText()
        // Ensure all three are present within android block region (not globally)
        val androidBlock = Regex("android\\s*\\{[\\s\\S]*?\\}", RegexOption.MULTILINE).find(content)?.value ?: ""
        assertTrue("android block should define compileSdk", androidBlock.contains("compileSdk = 36"))
        assertTrue("android block should define defaultConfig targetSdk", androidBlock.contains("targetSdk = 34"))
        assertTrue("android block should define defaultConfig minSdk", androidBlock.contains("minSdk = 26"))
    }

    @Test
    fun `version catalog plugin aliases are consistently used in plugins block`() {
        val content = buildFile.readText()
        val pluginsBlock = Regex("plugins\\s*\\{[\\s\\S]*?\\}", RegexOption.MULTILINE).find(content)?.value ?: ""
        // Ensure majority of plugins use alias(libs.plugins.*) except compose plugin id
        val aliasCount = Regex("alias\\(libs\\.plugins\\.[^)]+\\)").findAll(pluginsBlock).count()
        assertTrue("At least 5 plugins should be applied via version catalog aliases", aliasCount >= 5)
        // Compose plugin id should be applied via id(...) or present explicitly
        assertTrue("Compose Kotlin plugin should be applied", pluginsBlock.contains("org.jetbrains.kotlin.plugin.compose"))
    }

    @Test
    fun `resolution strategy forces kotlin stdlib and reflect from version catalog`() {
        val content = buildFile.readText()
        val hasPreferProject = content.contains("preferProjectModules()")
        val hasStdlibForce = content.contains("org.jetbrains.kotlin:kotlin-stdlib:${'$'}{libs.versions.kotlin.get()}")
        val hasReflectForce = content.contains("org.jetbrains.kotlin:kotlin-reflect:${'$'}{libs.versions.kotlin.get()}")
        assertTrue("Resolution strategy should prefer project modules", hasPreferProject)
        assertTrue("Resolution strategy should force Kotlin stdlib version from catalog", hasStdlibForce)
        assertTrue("Resolution strategy should force Kotlin reflect version from catalog", hasReflectForce)
    }

    @Test
    fun `no duplicate dependencies for major libraries`() {
        val content = buildFile.readText()
        // Spot duplicates for commonly repeated libs by counting occurrences in dependencies block
        val depsBlock = Regex("dependencies\\s*\\{[\\s\\S]*?\\}", RegexOption.MULTILINE).find(content)?.value ?: ""
        fun count(pattern: String) = Regex(pattern).findAll(depsBlock).count()
        assertTrue("Only one Compose BOM declaration expected", count("platform\\(libs\\.composeBom\\)") <= 1)
        assertTrue("Only one Firebase BOM declaration expected", count("platform\\(libs\\.firebaseBom\\)") <= 1)
        assertTrue("Only one Hilt Android dependency expected", count("implementation\\(libs\\.hiltAndroid\\)") <= 1)
        assertTrue("Only one OkHttp dependency expected", count("implementation\\(libs\\.okhttp\\)") <= 1)
    }

    @Test
    fun `cmake configuration references path using file api and version from root extra`() {
        val content = buildFile.readText()
        assertTrue("CMake path should be declared via file()", content.contains("path = file(\"src/main/cpp/CMakeLists.txt\")"))
        assertTrue("CMake version should be sourced from rootProject extras", content.contains("version = rootProject.extra[\"cmakeVersion\"] as String"))
    }

    @Test
    fun `lint configurations enforce strictness without disabling checks globally`() {
        val content = buildFile.readText()
        val hasWarningsAsErrors = content.contains("warningsAsErrors = true")
        val hasAbortOnError = content.contains("abortOnError = true")
        assertTrue("Warnings should be treated as errors", hasWarningsAsErrors)
        assertTrue("Lint should abort on error", hasAbortOnError)
        // Ensure not globally disabling rules via 'disable' with wildcard
        assertFalse("Lint should not disable all checks via wildcard", Regex("disable\\s*=\\s*\\[.*\\*.*\\]").containsMatchIn(content))
    }

    @Test
    fun `task wiring ensures openApiGenerate runs before preBuild`() {
        val content = buildFile.readText()
        // Compatible with either dependsOn("openApiGenerate") inside preBuild or tasks.named("preBuild").configure { dependsOn(...) }
        val directDepends = content.contains("dependsOn(\"openApiGenerate\")")
        val wiredViaTasks = content.contains("tasks.named(\"preBuild\")") && content.contains("dependsOn(\"openApiGenerate\")")
        assertTrue("preBuild should depend on openApiGenerate generation step", directDepends || wiredViaTasks)
    }

    @Test
    fun `source sets include generated kotlin sources from build directory`() {
        val content = buildFile.readText()
        // Confirm presence of generated source dir setup
        assertTrue(
            "Generated Kotlin sources directory should be added to source sets",
            content.contains("srcDirs(\"${'$'}{layout.buildDirectory.get()}/generated/kotlin\")") ||
                    content.contains("srcDirs(\"\${layout.buildDirectory.get()}/generated/kotlin\")")
        )
    }
>>>>>>> 8db75653
<|MERGE_RESOLUTION|>--- conflicted
+++ resolved
@@ -896,267 +896,6 @@
             content.contains("platform(libs.firebaseBom)")
         )
     }
-<<<<<<< HEAD
-
-}
-
-// Additional Structure and Semantics Coverage (Appended by PR test enhancement)
-@Test
-fun `compose options specify compiler extension version via version catalog`() {
-    val content = buildFile.readText()
-
-    val pluginsBlock = Regex("plugins\\s*\\{[\\s\\S]*?\\}").find(content)?.value ?: ""
-    val usesComposePlugin = pluginsBlock.contains("org.jetbrains.kotlin.plugin.compose")
-    val usesCatalogComposeExt = Regex(
-        "kotlinCompilerExtensionVersion\\s*=\\s*libs\\.versions\\.composeCompiler(\\.get\\(\\))?"
-    ).containsMatchIn(content)
-
-    assertTrue(
-        "Either the Kotlin Compose plugin is applied (Kotlin 2.x) or composeOptions sets kotlinCompilerExtensionVersion from the version catalog",
-        usesComposePlugin || usesCatalogComposeExt
-    )
-}
-
-@Test
-fun `kapt is not used when KSP is configured`() {
-    val content = buildFile.readText()
-    // Ensure no kapt usage appears since the project migrated to KSP
-    assertFalse("KAPT should not be used alongside KSP", content.contains("kapt("))
-    assertFalse(
-        "KAPT test configuration should not be present",
-        content.contains("kaptAndroidTest(")
-    )
-}
-
-@Test
-fun `freeCompilerArgs include required Kotlin flags`() {
-    val content = buildFile.readText()
-    // Validate presence of key JVM and language feature flags already asserted, and extend with useful sanity checks.
-    // We don't enforce an exhaustive list to avoid brittleness.
-    val hasJvmDefault = content.contains("-Xjvm-default=all")
-    val hasContextReceivers = content.contains("-Xcontext-receivers")
-    assertTrue("freeCompilerArgs should include -Xjvm-default=all", hasJvmDefault)
-    assertTrue("freeCompilerArgs should include -Xcontext-receivers", hasContextReceivers)
-    // Sanity: Do not include deprecated -Xuse-experimental; prefer @OptIn / -opt-in flags
-    assertFalse(
-        "Should avoid deprecated -Xuse-experimental flag",
-        content.contains("-Xuse-experimental")
-    )
-}
-
-@Test
-fun `plugins block is declared once and before android block`() {
-    val content = buildFile.readText()
-    val pluginsIndex = content.indexOf("plugins {")
-    val androidIndex = content.indexOf("android {")
-    assertTrue("plugins block should be declared", pluginsIndex != -1)
-    assertTrue("android block should be declared", androidIndex != -1)
-    assertTrue("plugins block should appear before android block", pluginsIndex < androidIndex)
-    // Ensure plugins block closed properly before android starts (basic structural check)
-    val beforeAndroid = content.substring(0, androidIndex)
-    val openBraces = beforeAndroid.count { it == '{' }
-    val closeBraces = beforeAndroid.count { it == '}' }
-    assertTrue(
-        "plugins block should be properly closed before android block",
-        openBraces == closeBraces
-    )
-}
-
-@Test
-fun `openapi generator additional properties include coroutine and date library settings only once`() {
-    val content = buildFile.readText()
-    // Already validated useCoroutines and dateLibrary presence; ensure they are not duplicated
-    val useCoroutinesCount = Regex("\"useCoroutines\"\\s*to\\s*\"true\"").findAll(content).count()
-    val dateLibCount = Regex("\"dateLibrary\"\\s*to\\s*\"java8\"").findAll(content).count()
-    assertTrue("useCoroutines should be set exactly once", useCoroutinesCount == 1)
-    assertTrue("dateLibrary should be set exactly once", dateLibCount == 1)
-}
-
-@Test
-fun `dependency declarations avoid hardcoded versions (prefer version catalog)`() {
-    val content = buildFile.readText()
-    // Look for suspicious hardcoded versions in dependencies: group:artifact:version patterns.
-    // Allow 'files(' and 'project(' and BOM 'platform(' usages.
-    val depsBlockRegex = Regex("dependencies\\s*\\{[\\s\\S]*?\\}", RegexOption.MULTILINE)
-    val depsBlock = depsBlockRegex.find(content)?.value ?: ""
-    val suspicious =
-        Regex("""(implementation|api|compileOnly|runtimeOnly|testImplementation|androidTestImplementation)\s*\(\s*"(?!platform\(|files\(|project\()([^":]+):([^":]+):([^":]+)"\s*\)""")
-            .findAll(depsBlock)
-            .toList()
-    // We don't strictly forbid all occurrences (some edge deps may be direct), but warn if too many are hardcoded.
-    assertTrue(
-        "Dependencies should primarily use version catalog; found ${suspicious.size} hardcoded version(s)",
-        suspicious.size <= 2
-    )
-}
-
-@Test
-fun `packaging excludes include kotlin module and proguard paths only once`() {
-    val content = buildFile.readText()
-    val kotlinModuleCount = Regex("META-INF/\\*\\.kotlin_module").findAll(content).count()
-    val proguardPathCount = Regex("META-INF/proguard/\\*").findAll(content).count()
-    assertTrue("Kotlin module exclude should be specified once", kotlinModuleCount == 1)
-    assertTrue("Proguard path exclude should be specified once", proguardPathCount == 1)
-}
-
-@Test
-fun `abiFilters configuration lists only supported ABIs`() {
-    val content = buildFile.readText()
-    // Accept arm64-v8a and x86_64; ensure no legacy 32-bit ABIs are inadvertently included.
-    val includesArm64 = content.contains("\"arm64-v8a\"")
-    val includesX8664 = content.contains("\"x86_64\"")
-    assertTrue("ABI filters should include arm64-v8a", includesArm64)
-    assertTrue("ABI filters should include x86_64", includesX8664)
-    assertFalse(
-        "ABI filters should not include armeabi-v7a unless explicitly required",
-        content.contains("\"armeabi-v7a\"")
-    )
-    assertFalse(
-        "ABI filters should not include x86 unless explicitly required",
-        content.contains("\"x86\"")
-    )
-}
-
-@Test
-fun `release build type config includes proguardFiles with default optimize and custom rules`() {
-    val content = buildFile.readText()
-    val hasDefaultOptimize =
-        content.contains("getDefaultProguardFile(\"proguard-android-optimize.txt\")")
-    val hasCustomRules = content.contains("\"proguard-rules.pro\"")
-    val hasProguardFilesCall = content.contains("proguardFiles")
-    assertTrue("Release should include default proguard optimize file", hasDefaultOptimize)
-    assertTrue("Release should include custom proguard rules", hasCustomRules)
-    assertTrue("Release should declare proguardFiles", hasProguardFilesCall)
-}
-
-@Test
-fun `android section declares compileSdk targetSdk and minSdk coherently`() {
-    val content = buildFile.readText()
-    // Ensure all three are present within android block region (not globally)
-    val androidBlock =
-        Regex("android\\s*\\{[\\s\\S]*?\\}", RegexOption.MULTILINE).find(content)?.value ?: ""
-    assertTrue("android block should define compileSdk", androidBlock.contains("compileSdk = 36"))
-    assertTrue(
-        "android block should define defaultConfig targetSdk",
-        androidBlock.contains("targetSdk = 34")
-    )
-    assertTrue(
-        "android block should define defaultConfig minSdk",
-        androidBlock.contains("minSdk = 26")
-    )
-}
-
-@Test
-fun `version catalog plugin aliases are consistently used in plugins block`() {
-    val content = buildFile.readText()
-    val pluginsBlock =
-        Regex("plugins\\s*\\{[\\s\\S]*?\\}", RegexOption.MULTILINE).find(content)?.value ?: ""
-    // Ensure majority of plugins use alias(libs.plugins.*) except compose plugin id
-    val aliasCount = Regex("alias\\(libs\\.plugins\\.[^)]+\\)").findAll(pluginsBlock).count()
-    assertTrue("At least 5 plugins should be applied via version catalog aliases", aliasCount >= 5)
-    // Compose plugin id should be applied via id(...) or present explicitly
-    assertTrue(
-        "Compose Kotlin plugin should be applied",
-        pluginsBlock.contains("org.jetbrains.kotlin.plugin.compose")
-    )
-}
-
-@Test
-fun `resolution strategy forces kotlin stdlib and reflect from version catalog`() {
-    val content = buildFile.readText()
-    val hasPreferProject = content.contains("preferProjectModules()")
-    val hasStdlibForce =
-        content.contains("org.jetbrains.kotlin:kotlin-stdlib:${'$'}{libs.versions.kotlin.get()}")
-    val hasReflectForce =
-        content.contains("org.jetbrains.kotlin:kotlin-reflect:${'$'}{libs.versions.kotlin.get()}")
-    assertTrue("Resolution strategy should prefer project modules", hasPreferProject)
-    assertTrue(
-        "Resolution strategy should force Kotlin stdlib version from catalog",
-        hasStdlibForce
-    )
-    assertTrue(
-        "Resolution strategy should force Kotlin reflect version from catalog",
-        hasReflectForce
-    )
-}
-
-@Test
-fun `no duplicate dependencies for major libraries`() {
-    val content = buildFile.readText()
-    // Spot duplicates for commonly repeated libs by counting occurrences in dependencies block
-    val depsBlock =
-        Regex("dependencies\\s*\\{[\\s\\S]*?\\}", RegexOption.MULTILINE).find(content)?.value ?: ""
-
-    fun count(pattern: String) = Regex(pattern).findAll(depsBlock).count()
-    assertTrue(
-        "Only one Compose BOM declaration expected",
-        count("platform\\(libs\\.composeBom\\)") <= 1
-    )
-    assertTrue(
-        "Only one Firebase BOM declaration expected",
-        count("platform\\(libs\\.firebaseBom\\)") <= 1
-    )
-    assertTrue(
-        "Only one Hilt Android dependency expected",
-        count("implementation\\(libs\\.hiltAndroid\\)") <= 1
-    )
-    assertTrue(
-        "Only one OkHttp dependency expected",
-        count("implementation\\(libs\\.okhttp\\)") <= 1
-    )
-}
-
-@Test
-fun `cmake configuration references path using file api and version from root extra`() {
-    val content = buildFile.readText()
-    assertTrue(
-        "CMake path should be declared via file()",
-        content.contains("path = file(\"src/main/cpp/CMakeLists.txt\")")
-    )
-    assertTrue(
-        "CMake version should be sourced from rootProject extras",
-        content.contains("version = rootProject.extra[\"cmakeVersion\"] as String")
-    )
-}
-
-@Test
-fun `lint configurations enforce strictness without disabling checks globally`() {
-    val content = buildFile.readText()
-    val hasWarningsAsErrors = content.contains("warningsAsErrors = true")
-    val hasAbortOnError = content.contains("abortOnError = true")
-    assertTrue("Warnings should be treated as errors", hasWarningsAsErrors)
-    assertTrue("Lint should abort on error", hasAbortOnError)
-    // Ensure not globally disabling rules via 'disable' with wildcard
-    assertFalse(
-        "Lint should not disable all checks via wildcard",
-        Regex("disable\\s*=\\s*\\[.*\\*.*\\]").containsMatchIn(content)
-    )
-}
-
-@Test
-fun `task wiring ensures openApiGenerate runs before preBuild`() {
-    val content = buildFile.readText()
-    // Compatible with either dependsOn("openApiGenerate") inside preBuild or tasks.named("preBuild").configure { dependsOn(...) }
-    val directDepends = content.contains("dependsOn(\"openApiGenerate\")")
-    val wiredViaTasks =
-        content.contains("tasks.named(\"preBuild\")") && content.contains("dependsOn(\"openApiGenerate\")")
-    assertTrue(
-        "preBuild should depend on openApiGenerate generation step",
-        directDepends || wiredViaTasks
-    )
-}
-
-@Test
-fun `source sets include generated kotlin sources from build directory`() {
-    val content = buildFile.readText()
-    // Confirm presence of generated source dir setup
-    assertTrue(
-        "Generated Kotlin sources directory should be added to source sets",
-        content.contains("srcDirs(\"${'$'}{layout.buildDirectory.get()}/generated/kotlin\")") ||
-                content.contains("srcDirs(\"\${layout.buildDirectory.get()}/generated/kotlin\")")
-    )
-}
-=======
 }
     // Additional Structure and Semantics Coverage (Appended by PR test enhancement)
     @Test
@@ -1348,5 +1087,4 @@
             content.contains("srcDirs(\"${'$'}{layout.buildDirectory.get()}/generated/kotlin\")") ||
                     content.contains("srcDirs(\"\${layout.buildDirectory.get()}/generated/kotlin\")")
         )
-    }
->>>>>>> 8db75653
+    }