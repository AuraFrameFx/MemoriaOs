--- conflicted
+++ resolved
@@ -92,10 +92,8 @@
     androidTestImplementation(libs.bundles.testing)
     androidTestImplementation(platform(libs.androidx.compose.bom))
     androidTestImplementation(libs.androidx.compose.ui.test.junit4)
-<<<<<<< HEAD
-=======
+
     androidTestImplementation(libs.androidx.test.core)
->>>>>>> a59f69a5
 
     // Debug implementations
     debugImplementation(libs.androidx.compose.ui.tooling)
