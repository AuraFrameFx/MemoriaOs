plugins {
    id("com.android.library")
<<<<<<< HEAD
=======
   // id("org.jetbrains.kotlin.android")
>>>>>>> 8db75653
    id("org.jetbrains.kotlin.plugin.compose")
    id("org.jetbrains.kotlin.plugin.serialization")
    id("com.google.devtools.ksp")
    id("com.google.dagger.hilt.android")
    id("org.jetbrains.dokka")
    id("com.diffplug.spotless")
    alias(libs.plugins.kotlin.android)
}

// Added to specify Java version for this subproject
java {
    toolchain {
        languageVersion.set(JavaLanguageVersion.of(24))
    }
}

// REMOVED: jvmToolchain(24) - Using system Java via JAVA_HOME
// This eliminates toolchain auto-provisioning errors

android {
    namespace = "dev.aurakai.auraframefx.module.a"
    compileSdk = 36

    defaultConfig {
        minSdk = 33
        testInstrumentationRunner = "androidx.test.runner.AndroidJUnitRunner"
        consumerProguardFiles("consumer-rules.pro")
    }

    buildTypes {
        release {
            isMinifyEnabled = true
            proguardFiles(
                getDefaultProguardFile("proguard-android-optimize.txt"),
                "proguard-rules.pro"
            )
        }
    }

    buildFeatures {
        compose = true
        buildConfig = true
        viewBinding = false  // Genesis Protocol - Compose only
    }

    compileOptions {
        sourceCompatibility = JavaVersion.VERSION_24
        targetCompatibility = JavaVersion.VERSION_24
    }

<<<<<<< HEAD

    // REMOVED: composeOptions - AGP 8.13.0-rc01 auto-detects from version catalog!

=======
>>>>>>> 8db75653
    packaging {
        resources {
            excludes += "/META-INF/{AL2.0,LGPL2.1}"
        }
    }
}

dependencies {
    implementation(platform(libs.androidx.compose.bom))

    // SACRED RULE #5: DEPENDENCY HIERARCHY
    implementation(project(":core-module"))
    implementation(project(":app"))

    // Core Android bundles
    implementation(libs.bundles.androidx.core)
    implementation(libs.bundles.compose)
    implementation(libs.bundles.coroutines)

    // Hilt Dependency Injection
    implementation(libs.hilt.android)
    ksp(libs.hilt.compiler)

    // Testing
    testImplementation(libs.bundles.testing)
    androidTestImplementation(libs.bundles.testing)
    androidTestImplementation(platform(libs.androidx.compose.bom))
    androidTestImplementation(libs.androidx.compose.ui.test.junit4)
    androidTestImplementation(libs.androidx.test.core)


    androidTestImplementation(libs.androidx.core.ktx)
    // Debug implementations
    debugImplementation(libs.androidx.compose.ui.tooling)
    debugImplementation(libs.androidx.compose.ui.test.manifest)
}<|MERGE_RESOLUTION|>--- conflicted
+++ resolved
@@ -1,9 +1,5 @@
 plugins {
     id("com.android.library")
-<<<<<<< HEAD
-=======
-   // id("org.jetbrains.kotlin.android")
->>>>>>> 8db75653
     id("org.jetbrains.kotlin.plugin.compose")
     id("org.jetbrains.kotlin.plugin.serialization")
     id("com.google.devtools.ksp")
@@ -54,12 +50,9 @@
         targetCompatibility = JavaVersion.VERSION_24
     }
 
-<<<<<<< HEAD
 
     // REMOVED: composeOptions - AGP 8.13.0-rc01 auto-detects from version catalog!
 
-=======
->>>>>>> 8db75653
     packaging {
         resources {
             excludes += "/META-INF/{AL2.0,LGPL2.1}"
