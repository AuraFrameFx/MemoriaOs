--- conflicted
+++ resolved
@@ -1,14 +1,8 @@
 [versions]
 # ===== GRADLE & KOTLIN =====
-<<<<<<< HEAD
 agp = "9.0.0-alpha02"
-kotlin = "2.0.0"
-ksp = "2.0.0-1.0.20"
-=======
-agp = "9.0.0-alpha03"
-kotlin = "2.2.20-RC"
-ksp = "2.2.20-RC-2.0.2"
->>>>>>> bea39625
+kotlin = "2.2.10"
+ksp = "2.2.10-2.0.2"
 
 # ===== ANDROIDX =====
 activityCompose = "1.10.1"
@@ -19,10 +13,7 @@
 navigationCompose = "2.9.3"
 roomVersion = "2.7.2"
 datastore = "1.1.7"
-<<<<<<< HEAD
-=======
 uiTestJunit4 = "1.9.0"
->>>>>>> bea39625
 workManager = "2.10.3"
 androidxSecurity = "1.1.0"
 espressoCore = "3.7.0"
@@ -38,6 +29,9 @@
 retrofit = "3.0.0"
 okhttp = "5.1.0"
 kotlinxSerialization = "1.9.0"
+kotlinxDatetime = "0.6.1"
+apacheOltu = "1.0.2"
+retrofitScalars = "3.0.0"
 
 # ===== DEPENDENCIES =====
 hilt = "2.57.1"
@@ -75,7 +69,7 @@
 ktlint = "13.1.0"
 kover = "0.9.1"
 yukiKspXposed = "1.0.0"
-kotlinVersion = "2.0.0"
+kotlinVersion = "2.2.10"
 
 [plugins]
 # ===== ANDROID =====
@@ -124,7 +118,6 @@
 androidx-core-ktx = { group = "androidx.core", name = "core-ktx", version.ref = "coreKtx" }
 androidx-appcompat = { group = "androidx.appcompat", name = "appcompat", version.ref = "appcompat" }
 androidx-material = { group = "com.google.android.material", name = "material", version = "1.12.0" }
-androidx-security-crypto = { group = "androidx.security", name = "security-crypto", version.ref = "androidxSecurity" }
 androidx-datastore-preferences = { group = "androidx.datastore", name = "datastore-preferences", version.ref = "datastore" }
 androidx-work-runtime-ktx = { group = "androidx.work", name = "work-runtime-ktx", version.ref = "workManager" }
 
@@ -162,6 +155,12 @@
 kotlinx-serialization-json = { group = "org.jetbrains.kotlinx", name = "kotlinx-serialization-json", version.ref = "kotlinxSerialization" }
 retrofit-converter-kotlinx-serialization = { group = "com.squareup.retrofit2", name = "converter-kotlinx-serialization", version.ref = "retrofit" }
 
+# ===== OpenAPI Required Dependencies =====
+kotlinx-datetime = { group = "org.jetbrains.kotlinx", name = "kotlinx-datetime", version.ref = "kotlinxDatetime" }
+retrofit-converter-scalars = { group = "com.squareup.retrofit2", name = "converter-scalars", version.ref = "retrofitScalars" }
+apache-oltu-oauth2-common = { group = "org.apache.oltu.oauth2", name = "org.apache.oltu.oauth2.common", version.ref = "apacheOltu" }
+apache-oltu-oauth2-client = { group = "org.apache.oltu.oauth2", name = "org.apache.oltu.oauth2.client", version.ref = "apacheOltu" }
+
 # ===== COROUTINES =====
 ktx-coroutines-core = { group = "org.jetbrains.kotlinx", name = "kotlinx-coroutines-core", version = "1.10.2" }
 ktx-coroutines-android = { group = "org.jetbrains.kotlinx", name = "kotlinx-coroutines-android", version = "1.10.2" }
@@ -186,7 +185,6 @@
 
 # ===== BENCHMARK & SCREENSHOT TESTING =====
 androidx-benchmark-macro-junit4 = { group = "androidx.benchmark", name = "benchmark-macro-junit4", version.ref = "androidxBenchmark" }
-androidx-benchmark-micro-junit4 = { group = "androidx.benchmark", name = "benchmark-micro-junit4", version.ref = "androidxBenchmark" }
 app-cash-paparazzi = { group = "app.cash.paparazzi", name = "paparazzi", version.ref = "paparazzi" }
 
 # ===== UTILITIES =====
@@ -196,7 +194,6 @@
 leakcanary-android = { group = "com.squareup.leakcanary", name = "leakcanary-android", version.ref = "leakcanary" }
 android-desugar-jdklibs = { group = "com.android.tools", name = "desugar_jdk_libs", version.ref = "desugarJdkLibs" }
 bcprov-jdk18on = { group = "org.bouncycastle", name = "bcprov-jdk18on", version.ref = "bcprovJdk18on" }
-#noinspection SimilarGradleDependency
 androidx-security = { group = "androidx.security", name = "security-crypto", version.ref = "androidxSecurity" }
 xposed = { group = "de.robv.android.xposed", name = "api", version.ref = "xposed" }
 lsposed = { group = "org.lsposed.lsplant", name = "lsplant", version.ref = "lsposed" }
