--- conflicted
+++ resolved
@@ -230,7 +230,6 @@
 commons-compress = { group = "org.apache.commons", name = "commons-compress", version.ref = "commonsCompress" }
 xz = { group = "org.tukaani", name = "xz", version.ref = "xz" }
 
-<<<<<<< HEAD
 # ===== Testing =====
 androidx-compose-ui-test-junit4 = { group = "androidx.compose.ui", name = "ui-test-junit4" }
 androidx-compose-ui-test-manifest = { group = "androidx.compose.ui", name = "ui-test-manifest", version = "1.9.0" }
@@ -238,14 +237,14 @@
 androidx-test-espresso-core = { group = "androidx.test.espresso", name = "espresso-core", version.ref = "androidxEspresso" }
 androidx-test-ext-junit = { group = "androidx.test.ext", name = "junit", version.ref = "androidxTestJunit" }
 hilt-android-testing = { group = "com.google.dagger", name = "hilt-android-testing", version.ref = "hilt" }
-=======
+
 # ===== ROOM =====
 room-runtime = { group = "androidx.room", name = "room-runtime", version.ref = "roomVersion" }
 room-compiler = { group = "androidx.room", name = "room-compiler", version.ref = "roomVersion" }
 room-ktx = { group = "androidx.room", name = "room-ktx", version.ref = "roomVersion" }
 
 # ===== TESTING =====
->>>>>>> dc6affe8
+ main
 junit = { group = "junit", name = "junit", version.ref = "junit" }
 junit-jupiter = { group = "org.junit.jupiter", name = "junit-jupiter", version.ref = "junitJupiter" }
 junit-engine = { group = "org.junit.jupiter", name = "junit-jupiter-engine", version.ref = "junitJupiter" }
