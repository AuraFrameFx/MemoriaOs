[versions]
# ===== GRADLE & KOTLIN =====
agp = "9.0.0-alpha03"
kotlin = "2.2.20-RC"
ksp = "2.2.20-RC-2.0.2"

# ===== ANDROIDX =====
activityCompose = "1.10.1"
animatedVectorDrawable = "1.2.0"
appcompat = "1.7.1"
archCoreTesting = "2.2.0"
composeBom = "2025.08.01"
coreKtx = "1.17.0"
lifecycle = "2.9.3"
androidxTestJunit = "1.3.0"
material3 = "1.3.2"
navigationCompose = "2.9.3"
roomVersion = "2.7.2"
datastore = "1.1.7"
uiTestJunit4 = "1.9.0"
workManager = "2.10.3"
paging = "3.3.6"
biometric = "1.4.0-alpha04"
androidxSecurity = "1.1.0"

# ===== FIREBASE =====
firebaseBom = "34.2.0"
firebaseCrashlytics = "3.0.6"
firebasePerf = "2.0.1"
firebaseAnalyticsKtx = "22.5.0"
firebaseCrashlyticsKtx = "19.4.4"

# ===== NETWORKING =====
retrofit = "3.0.0"
okhttp = "5.1.0"
kotlinxSerialization = "1.9.0"

# ===== DEPENDENCIES =====
hilt = "2.57.1"
junitBom = "5.13.4"
junitVersion = "1.3.0"
espressoCore = "3.7.0"
auraBackendApiGenerator = "1.0.0"
bcprovJdk18on = "1.81"
openapiGenerator = "7.15.0"
desugarJdkLibs = "2.1.5"
leakcanary = "2.14"
androidxTestExtJunit = "1.3.0"
androidxTestEspresso = "3.6.0"

# ===== UI & MEDIA =====
coilCompose = "2.7.0"
gson = "2.13.1"
lottieCompose = "6.6.7"
dotlottie = "0.10.0"
glide = "4.16.0"
coil3 = "3.3.0"
fresco = "3.6.0"
pdfviewer = "2.9.1"

# ===== TESTING =====
junit = "4.13.2"
junitJupiter = "5.13.4"
mockk = "1.14.5"
turbine = "1.2.1"

# ===== BENCHMARK & SCREENSHOT TESTING =====
androidxBenchmark = "1.4.0"
paparazzi = "1.3.5"
uiAutomator = "2.3.0"

# ===== XPosed =====
xposed = "82"
lsposed = "6.4"
xposedApi = "1.0.0"
yuki = "1.3.0"

# ===== CODE QUALITY =====
detekt = "1.23.8"
dokka = "2.0.0"
spotless = "7.2.1"
ktlint = "13.1.0"
kover = "0.9.1"
yukiKspXposed = "1.0.0"

[plugins]
# ===== ANDROID =====
android-application = { id = "com.android.application", version.ref = "agp" }
android-library = { id = "com.android.library", version.ref = "agp" }
<<<<<<< HEAD
kotlin-android = { id = "org.jetbrains.kotlin.android", version = "2.2.10" }
=======

# ===== KOTLIN =====
kotlin-android = { id = "org.jetbrains.kotlin.android", version.ref = "kotlin" }
>>>>>>> ca955b5a
kotlin-compose = { id = "org.jetbrains.kotlin.plugin.compose", version.ref = "kotlin" }
kotlin-serialization = { id = "org.jetbrains.kotlin.plugin.serialization", version.ref = "kotlin" }
kotlin-jvm = { id = "org.jetbrains.kotlin.jvm", version.ref = "kotlin" }

# ===== HILT =====
hilt = { id = "com.google.dagger.hilt.android", version.ref = "hilt" }

# ===== FIREBASE =====
firebase-crashlytics = { id = "com.google.firebase.crashlytics", version.ref = "firebaseCrashlytics" }
firebase-perf = { id = "com.google.firebase.firebase-perf", version.ref = "firebasePerf" }
google-services = { id = "com.google.gms.google-services", version = "4.4.3" }

# ===== CODE QUALITY =====
detekt = { id = "io.gitlab.arturbosch.detekt", version.ref = "detekt" }
dokka = { id = "org.jetbrains.dokka", version.ref = "dokka" }
spotless = { id = "com.diffplug.spotless", version.ref = "spotless" }
ktlint = { id = "org.jlleitschuh.gradle.ktlint", version.ref = "ktlint" }
kover = { id = "org.jetbrains.kotlinx.kover", version.ref = "kover" }
ksp = { id = "com.google.devtools.ksp", version.ref = "ksp" }
openapi-generator = { id = "org.openapi.generator", version.ref = "openapiGenerator" }

# ===== TESTING & BENCHMARKING =====
androidx-benchmark = { id = "androidx.benchmark", version.ref = "androidxBenchmark" }
paparazzi = { id = "app.cash.paparazzi", version.ref = "paparazzi" }

[libraries]
# ===== GRADLE PLUGINS (for build-logic) =====
android-gradlePlugin = { group = "com.android.tools.build", name = "gradle", version.ref = "agp" }
androidx-ui-test-junit4 = { module = "androidx.compose.ui:ui-test-junit4", version.ref = "uiTestJunit4" }
kotlin-gradlePlugin = { group = "org.jetbrains.kotlin", name = "kotlin-gradle-plugin", version.ref = "kotlin" }
ksp-gradlePlugin = { group = "com.google.devtools.ksp", name = "com.google.devtools.ksp.gradle.plugin", version.ref = "ksp" }
hilt-gradlePlugin = { group = "com.google.dagger", name = "hilt-android-gradle-plugin", version.ref = "hilt" }
dokka-gradlePlugin = { group = "org.jetbrains.dokka", name = "dokka-gradle-plugin", version.ref = "dokka" }
spotless-gradlePlugin = { group = "com.diffplug.spotless", name = "spotless-plugin-gradle", version.ref = "spotless" }
detekt-gradlePlugin = { group = "io.gitlab.arturbosch.detekt", name = "detekt-gradle-plugin", version.ref = "detekt" }
kover-gradlePlugin = { group = "org.jetbrains.kotlinx", name = "kover-gradle-plugin", version.ref = "kover" }
openapi-generator-gradlePlugin = { group = "org.openapitools", name = "openapi-generator-gradle-plugin", version.ref = "openapiGenerator" }

# ===== ANDROIDX CORE =====
androidx-core-ktx = { group = "androidx.core", name = "core-ktx", version.ref = "coreKtx" }
androidx-appcompat = { group = "androidx.appcompat", name = "appcompat", version.ref = "appcompat" }
androidx-material = { group = "com.google.android.material", name = "material", version = "1.12.0" }
androidx-security-crypto = { group = "androidx.security", name = "security-crypto", version.ref = "androidxSecurity" }
androidx-datastore-preferences = { group = "androidx.datastore", name = "datastore-preferences", version.ref = "datastore" }
androidx-work-runtime-ktx = { group = "androidx.work", name = "work-runtime-ktx", version.ref = "workManager" }

# ===== COMPOSE =====
androidx-compose-bom = { group = "androidx.compose", name = "compose-bom", version.ref = "composeBom" }
androidx-compose-ui = { group = "androidx.compose.ui", name = "ui" }
androidx-compose-ui-graphics = { group = "androidx.compose.ui", name = "ui-graphics" }
androidx-compose-ui-tooling = { group = "androidx.compose.ui", name = "ui-tooling" }
androidx-compose-ui-tooling-preview = { group = "androidx.compose.ui", name = "ui-tooling-preview" }
androidx-compose-material3 = { group = "androidx.compose.material3", name = "material3" }
androidx-compose-material-icons-extended = { group = "androidx.compose.material", name = "material-icons-extended" }
androidx-compose-material-icons-core = { group = "androidx.compose.material", name = "material-icons-core" }
androidx-activity-compose = { group = "androidx.activity", name = "activity-compose", version.ref = "activityCompose" }
androidx-navigation-compose = { group = "androidx.navigation", name = "navigation-compose", version.ref = "navigationCompose" }

# ===== LIFECYCLE =====
androidx-lifecycle-runtime-ktx = { group = "androidx.lifecycle", name = "lifecycle-runtime-ktx", version.ref = "lifecycle" }
androidx-lifecycle-viewmodel-ktx = { group = "androidx.lifecycle", name = "lifecycle-viewmodel-ktx", version.ref = "lifecycle" }
androidx-lifecycle-viewmodel-compose = { group = "androidx.lifecycle", name = "lifecycle-viewmodel-compose", version.ref = "lifecycle" }
androidx-lifecycle-livedata-ktx = { group = "androidx.lifecycle", name = "lifecycle-livedata-ktx", version.ref = "lifecycle" }

# ===== ROOM =====
room-runtime = { group = "androidx.room", name = "room-runtime", version.ref = "roomVersion" }
room-compiler = { group = "androidx.room", name = "room-compiler", version.ref = "roomVersion" }
room-ktx = { group = "androidx.room", name = "room-ktx", version.ref = "roomVersion" }

# ===== HILT =====
hilt-android = { group = "com.google.dagger", name = "hilt-android", version.ref = "hilt" }
hilt-compiler = { group = "com.google.dagger", name = "hilt-compiler", version.ref = "hilt" }
hilt-android-testing = { group = "com.google.dagger", name = "hilt-android-testing", version.ref = "hilt" }

# ===== NETWORKING =====
retrofit = { group = "com.squareup.retrofit2", name = "retrofit", version.ref = "retrofit" }
retrofit-converter-kotlinx-serialization = { group = "com.squareup.retrofit2", name = "converter-kotlinx-serialization", version.ref = "retrofit" }
okhttp3-logging-interceptor = { group = "com.squareup.okhttp3", name = "logging-interceptor", version.ref = "okhttp" }
kotlinx-serialization-json = { group = "org.jetbrains.kotlinx", name = "kotlinx-serialization-json", version.ref = "kotlinxSerialization" }

# ===== COROUTINES =====
ktx-coroutines-core = { group = "org.jetbrains.kotlinx", name = "kotlinx-coroutines-core", version = "1.10.2" }
ktx-coroutines-android = { group = "org.jetbrains.kotlinx", name = "kotlinx-coroutines-android", version = "1.10.2" }
kotlinx-coroutines-test = { group = "org.jetbrains.kotlinx", name = "kotlinx-coroutines-test", version = "1.10.2" }

# ===== FIREBASE =====
firebase-bom = { group = "com.google.firebase", name = "firebase-bom", version.ref = "firebaseBom" }
firebase-analytics = { group = "com.google.firebase", name = "firebase-analytics-ktx", version.ref = "firebaseAnalyticsKtx" }
firebase-crashlytics = { group = "com.google.firebase", name = "firebase-crashlytics-ktx", version.ref = "firebaseCrashlyticsKtx" }

# ===== TESTING =====
junit = { group = "junit", name = "junit", version.ref = "junit" }
junit-jupiter = { group = "org.junit.jupiter", name = "junit-jupiter", version.ref = "junitJupiter" }
junit-jupiter-api = { module = "org.junit.jupiter:junit-jupiter-api", version.ref = "junitJupiter" }
junit-jupiter-engine = { group = "org.junit.jupiter", name = "junit-jupiter-engine", version.ref = "junitJupiter" }
androidx-test-ext-junit = { group = "androidx.test.ext", name = "junit", version.ref = "androidxTestExtJunit" }
androidx-test-espresso-core = { group = "androidx.test.espresso", name = "espresso-core", version.ref = "espressoCore" }
androidx-test-core = { group = "androidx.test", name = "core", version = "1.7.0" }
androidx-test-uiautomator = { group = "androidx.test.uiautomator", name = "uiautomator", version.ref = "uiAutomator" }
androidx-compose-ui-test-junit4 = { group = "androidx.compose.ui", name = "ui-test-junit4" }
androidx-compose-ui-test-manifest = { group = "androidx.compose.ui", name = "ui-test-manifest", version = "1.9.0" }
mockk = { group = "io.mockk", name = "mockk", version.ref = "mockk" }
turbine = { group = "app.cash.turbine", name = "turbine", version.ref = "turbine" }
robolectric = { group = "org.robolectric", name = "robolectric", version = "4.16" }

# ===== BENCHMARK & SCREENSHOT TESTING =====
androidx-benchmark-macro-junit4 = { group = "androidx.benchmark", name = "benchmark-macro-junit4", version.ref = "androidxBenchmark" }
androidx-benchmark-micro-junit4 = { group = "androidx.benchmark", name = "benchmark-micro-junit4", version.ref = "androidxBenchmark" }
app-cash-paparazzi = { group = "app.cash.paparazzi", name = "paparazzi", version.ref = "paparazzi" }

# ===== UTILITIES =====
timber = { group = "com.jakewharton.timber", name = "timber", version = "5.0.1" }
coil-compose = { group = "io.coil-kt", name = "coil-compose", version.ref = "coilCompose" }
gson = { group = "com.google.code.gson", name = "gson", version.ref = "gson" }
leakcanary-android = { group = "com.squareup.leakcanary", name = "leakcanary-android", version.ref = "leakcanary" }
android-desugar-jdklibs = { group = "com.android.tools", name = "desugar_jdk_libs", version.ref = "desugarJdkLibs" }

# ===== SECURITY =====
bcprov-jdk18on = { group = "org.bouncycastle", name = "bcprov-jdk18on", version.ref = "bcprovJdk18on" }
androidx-security = { group = "androidx.security", name = "security-crypto", version.ref = "androidxSecurity" }

# ===== XPosed =====
xposed = { group = "de.robv.android.xposed", name = "api", version.ref = "xposed" }
lsposed = { group = "org.lsposed.lsplant", name = "lsplant", version.ref = "lsposed" }
xposed-api = { module = "org.lsposed.api:xposed-api", version.ref = "xposedApi" }
yuki = { group = "com.highcapable.yukihookapi", name = "api", version.ref = "yuki" }

# ===== KOTLIN STDLIB =====
kotlin-stdlib = { group = "org.jetbrains.kotlin", name = "kotlin-stdlib", version.ref = "kotlin" }
kotlin-reflect = { group = "org.jetbrains.kotlin", name = "kotlin-reflect", version.ref = "kotlin" }

# ===== FILE HANDLING =====
commons-io = { group = "commons-io", name = "commons-io", version = "2.20.0" }
commons-compress = { group = "org.apache.commons", name = "commons-compress", version = "1.28.0" }
xz = { group = "org.tukaani", name = "xz", version = "1.10" }
yuki-ksp-xposed = { module = "com.github.yukihookapi:yuki-ksp-xposed", version.ref = "yukiKspXposed" }

[bundles]
# ===== ANDROID CORE =====
androidx-core = [
    "androidx-core-ktx",
    "androidx-appcompat",
    "androidx-material"
]

# ===== COMPOSE =====
compose = [
    "androidx-compose-ui",
    "androidx-compose-material3",
    "androidx-activity-compose",
    "androidx-navigation-compose",
    "androidx-compose-ui-tooling-preview"
]

# ===== COROUTINES =====
coroutines = [
    "ktx-coroutines-core",
    "ktx-coroutines-android"
]

# ===== FIREBASE =====
firebase = [
    "firebase-analytics",
    "firebase-crashlytics"
]

# ===== NETWORKING =====
network = [
    "retrofit",
    "retrofit-converter-kotlinx-serialization",
    "okhttp3-logging-interceptor"
]

# ===== ROOM =====
room = [
    "room-runtime",
    "room-ktx"
]

# ===== TESTING =====
testing = [
    "junit",
    "junit-jupiter",
    "junit-jupiter-api",
    "junit-jupiter-engine",
    "androidx-test-ext-junit",
    "androidx-test-espresso-core",
    "mockk",
    "turbine"
]

# ===== UTILITIES =====
utilities = [
    "timber",
    "gson",
    "commons-io",
    "commons-compress",
    "xz"
]

# ===== XPOSED =====
xposed = [
    "xposed",
    "lsposed",
    "yuki"
]<|MERGE_RESOLUTION|>--- conflicted
+++ resolved
@@ -87,13 +87,9 @@
 # ===== ANDROID =====
 android-application = { id = "com.android.application", version.ref = "agp" }
 android-library = { id = "com.android.library", version.ref = "agp" }
-<<<<<<< HEAD
+
 kotlin-android = { id = "org.jetbrains.kotlin.android", version = "2.2.10" }
-=======
-
-# ===== KOTLIN =====
-kotlin-android = { id = "org.jetbrains.kotlin.android", version.ref = "kotlin" }
->>>>>>> ca955b5a
+
 kotlin-compose = { id = "org.jetbrains.kotlin.plugin.compose", version.ref = "kotlin" }
 kotlin-serialization = { id = "org.jetbrains.kotlin.plugin.serialization", version.ref = "kotlin" }
 kotlin-jvm = { id = "org.jetbrains.kotlin.jvm", version.ref = "kotlin" }
