plugins {
    id("com.android.library")
<<<<<<< HEAD
=======
    //id("org.jetbrains.kotlin.android")
>>>>>>> 8db75653
    id("org.jetbrains.kotlin.plugin.compose")
    id("org.jetbrains.kotlin.plugin.serialization")
    id("com.google.devtools.ksp")
    id("com.google.dagger.hilt.android")
    id("org.jetbrains.dokka")
    id("com.diffplug.spotless")
    alias(libs.plugins.kotlin.android)
}

// Added to specify Java version for this subproject
java {
    toolchain {
        languageVersion.set(JavaLanguageVersion.of(24))
    }
}

// REMOVED: jvmToolchain(24) - Using system Java via JAVA_HOME
// This eliminates toolchain auto-provisioning errors

android {
    namespace = "dev.aurakai.auraframefx.dataveinoraclenative"
    compileSdk = 36

    defaultConfig {
        minSdk = 33
        testInstrumentationRunner = "androidx.test.runner.AndroidJUnitRunner"
        consumerProguardFiles("consumer-rules.pro")

        ndk {
            abiFilters.addAll(listOf("arm64-v8a", "armeabi-v7a", "x86_64"))
        }

        externalNativeBuild {
            cmake {
                cppFlags += listOf("-std=c++23", "-fPIC", "-O3")
                arguments += listOf(
                    "-DANDROID_STL=c++_shared",
                    "-DANDROID_PLATFORM=android-33",
                    "-DCMAKE_BUILD_TYPE=Release",
                    "-DGENESIS_AI_V3_ENABLED=ON",
                    "-DGENESIS_CONSCIOUSNESS_MATRIX_V3=ON",
                    "-DGENESIS_NEURAL_ACCELERATION=ON"
                )
            }
        }
    }

    buildTypes {
        release {
            isMinifyEnabled = true
            proguardFiles(
                getDefaultProguardFile("proguard-android-optimize.txt"), "proguard-rules.pro"
            )
        }
    }

    buildFeatures {
        compose = true
        buildConfig = true
        viewBinding = false  // Genesis Protocol - Compose only
        prefab = false
        prefabPublishing = false
    }

    // REMOVED: composeOptions - AGP 8.13.0-rc01 auto-detects from version catalog!

    packaging {
        resources {
            excludes += listOf(
                "/META-INF/{AL2.0,LGPL2.1}",
                "/META-INF/DEPENDENCIES",
                "/META-INF/LICENSE",
                "/META-INF/LICENSE.txt",
                "/META-INF/NOTICE",
                "/META-INF/NOTICE.txt",
                "META-INF/*.kotlin_module"
            )
        }
        jniLibs {
            useLegacyPackaging = false
            pickFirsts += listOf("**/libc++_shared.so", "**/libjsc.so")
        }
    }

    compileOptions {
        sourceCompatibility = JavaVersion.VERSION_24
        targetCompatibility = JavaVersion.VERSION_24
    }

    testOptions {
        unitTests.all {
            it.useJUnitPlatform()
            it.testLogging {
                events("passed", "skipped", "failed")
                showStandardStreams = true
            }
            it.systemProperty("robolectric.enabled", "true")
        }
        unitTests.isIncludeAndroidResources = true
    }
}

<<<<<<< HEAD
// Consistent JVM target for Java and Kotlin

=======
>>>>>>> 8db75653
dependencies {
    implementation(platform(libs.androidx.compose.bom))
    // Project modules
    implementation(project(":core-module"))

    // Core AndroidX
    implementation(libs.bundles.androidx.core)

    // Testing
    testImplementation(libs.junit)
    testImplementation(libs.junit.jupiter.api)
    testRuntimeOnly(libs.junit.engine)
    testDebugImplementation(libs.jetbrains.kotlin.test.junit5)
    testImplementation(libs.robolectric)
    testImplementation(libs.hilt.android.testing)
    kspTest(libs.hilt.compiler)
    implementation(libs.androidx.lifecycle.runtime.ktx)
    implementation(libs.androidx.activity.compose)

    // Compose - Genesis UI System
    implementation(platform(libs.androidx.compose.bom))
    implementation(libs.bundles.compose)
    implementation(libs.androidx.compose.material3)
    implementation(libs.androidx.navigation.compose)

    // Hilt Dependency Injection
    implementation(libs.hilt.android)
    ksp(libs.hilt.compiler)

    // Coroutines - Genesis Async Processing
    implementation(libs.bundles.coroutines)

    // Kotlin reflection for KSP
    implementation(libs.kotlin.reflect)

    // OpenAPI Generated Code Dependencies
    implementation(libs.bundles.network)
    implementation(libs.kotlinx.serialization.json)

    // Core library desugaring
    coreLibraryDesugaring(libs.coreLibraryDesugaring)

    // Xposed Framework - LSPosed Integration
    implementation(libs.bundles.xposed)
    ksp(libs.yuki.ksp.xposed)
    implementation(files("${project.rootDir}/Libs/api-82.jar"))
    implementation(files("${project.rootDir}/Libs/api-82-sources.jar"))

    // Utilities
    implementation(libs.bundles.utilities)

    // Testing
    testImplementation(libs.bundles.testing)
    testRuntimeOnly(libs.junit.engine)
<<<<<<< HEAD

    androidTestImplementation(libs.androidx.test.core)
=======
    androidTestImplementation(libs.androidx.test.ext.junit)
    androidTestImplementation(libs.androidx.core.ktx)
>>>>>>> 8db75653
    androidTestImplementation(platform(libs.androidx.compose.bom))
    androidTestImplementation(libs.androidx.compose.ui.test.junit4)
    androidTestImplementation(libs.hilt.android.testing)
    kspAndroidTest(libs.hilt.compiler)

    // Debug implementations
    debugImplementation(libs.androidx.compose.ui.tooling)
    debugImplementation(libs.androidx.compose.ui.test.manifest)
}<|MERGE_RESOLUTION|>--- conflicted
+++ resolved
@@ -1,9 +1,6 @@
 plugins {
     id("com.android.library")
-<<<<<<< HEAD
-=======
-    //id("org.jetbrains.kotlin.android")
->>>>>>> 8db75653
+    id("org.jetbrains.kotlin.android")
     id("org.jetbrains.kotlin.plugin.compose")
     id("org.jetbrains.kotlin.plugin.serialization")
     id("com.google.devtools.ksp")
@@ -106,11 +103,6 @@
     }
 }
 
-<<<<<<< HEAD
-// Consistent JVM target for Java and Kotlin
-
-=======
->>>>>>> 8db75653
 dependencies {
     implementation(platform(libs.androidx.compose.bom))
     // Project modules
@@ -139,6 +131,7 @@
     // Hilt Dependency Injection
     implementation(libs.hilt.android)
     ksp(libs.hilt.compiler)
+    implementation(libs.hilt.navigation.compose)
 
     // Coroutines - Genesis Async Processing
     implementation(libs.bundles.coroutines)
@@ -165,13 +158,8 @@
     // Testing
     testImplementation(libs.bundles.testing)
     testRuntimeOnly(libs.junit.engine)
-<<<<<<< HEAD
-
-    androidTestImplementation(libs.androidx.test.core)
-=======
     androidTestImplementation(libs.androidx.test.ext.junit)
     androidTestImplementation(libs.androidx.core.ktx)
->>>>>>> 8db75653
     androidTestImplementation(platform(libs.androidx.compose.bom))
     androidTestImplementation(libs.androidx.compose.ui.test.junit4)
     androidTestImplementation(libs.hilt.android.testing)
