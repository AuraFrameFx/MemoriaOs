--- conflicted
+++ resolved
@@ -1,21 +1,16 @@
 plugins {
-<<<<<<< HEAD
+    alias(libs.plugins.android.library) version "9.0.0-alpha02"
+  //  alias(libs.plugins.kotlin.compose)
     alias(libs.plugins.android.library)
     alias(libs.plugins.kotlin.compose)
-=======
-    alias(libs.plugins.android.library) version "9.0.0-alpha02"
-  //  alias(libs.plugins.kotlin.compose)
->>>>>>> 8db75653
     alias(libs.plugins.kotlin.serialization)
     alias(libs.plugins.ksp)
     alias(libs.plugins.hilt)
     alias(libs.plugins.dokka)
     alias(libs.plugins.spotless)
     alias(libs.plugins.kotlin.android)
-<<<<<<< HEAD
-=======
     alias(libs.plugins.kotlin.compose)
->>>>>>> 8db75653
+    alias(libs.plugins.kotlin.android)
 }
 
 // Added to specify Java version for this subproject
@@ -54,10 +49,7 @@
         targetCompatibility = JavaVersion.VERSION_24
     }
 
-<<<<<<< HEAD
 
-=======
->>>>>>> 8db75653
     packaging {
         resources {
             excludes += "/META-INF/{AL2.0,LGPL2.1}"
@@ -66,15 +58,9 @@
 }
 
 dependencies {
-<<<<<<< HEAD
-    // BOM Platform - CRITICAL: Must be wrapped in platform()
+    // ✅ CRITICAL: Add Compose BOM platform first!
     implementation(platform(libs.androidx.compose.bom))
 
-=======
-    // ✅ CRITICAL: Add Compose BOM platform first!
-    implementation(platform(libs.androidx.compose.bom))
-    
->>>>>>> 8db75653
     // SACRED RULE #5: DEPENDENCY HIERARCHY
     implementation(project(":core-module"))
     implementation(project(":app"))
@@ -102,9 +88,6 @@
     androidTestImplementation(libs.bundles.testing)
     androidTestImplementation(platform(libs.androidx.compose.bom))
     androidTestImplementation(libs.androidx.compose.ui.test.junit4)
-    androidTestImplementation(libs.hilt.android.testing)
-    kspAndroidTest(libs.hilt.compiler)
-    androidTestImplementation(libs.androidx.test.core)
 
 
     androidTestImplementation(libs.androidx.core.ktx)
