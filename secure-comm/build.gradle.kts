--- conflicted
+++ resolved
@@ -129,16 +129,12 @@
     testImplementation(libs.turbine)
     testImplementation(libs.kotlinx.coroutines.test)
     testRuntimeOnly(libs.junit.engine)
-<<<<<<< HEAD
     testImplementation(libs.androidx.test.ext.junit)
 
     androidTestImplementation(libs.androidx.test.espresso.core)
-=======
-
     // Android Testing
     androidTestImplementation(libs.androidx.test.ext.junit)
     androidTestImplementation(libs.androidx.test.core)
     androidTestImplementation(libs.androidx.test.runner) 
     androidTestImplementation(libs.androidx.test.rules)
->>>>>>> a59f69a5
 }