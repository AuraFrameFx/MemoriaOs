--- conflicted
+++ resolved
@@ -17,17 +17,6 @@
     *** Companion;
 }
 
-<<<<<<< HEAD
-# 5. Preserve reflection targets and annotations
--keepattributes Signature,RuntimeVisibleAnnotations,AnnotationDefault,EnclosingMethod,InnerClasses
-
-# 6. Preserve OkHttp, Retrofit, Cipher (if used)
-## Rely on library-provided consumer rules; keep only what reflection requires here.
-# (Remove blanket keeps; add targeted rules only if you have concrete reflection use-cases.)
-
-# 7. General best practices for Android
-# --- End Secure Comms ProGuard Rules (Scoped) ---
-=======
 # Hilt
 -keepclasseswithmembers class * {
     @dagger.hilt.** <methods>;
@@ -38,5 +27,4 @@
     public static *** d(...);
     public static *** v(...);
     public static *** i(...);
-}
->>>>>>> 8db75653
+}