import org.jetbrains.kotlin.gradle.dsl.JvmTarget

plugins {
    id("com.android.library")
    id("org.jetbrains.kotlin.android")
    id("org.jetbrains.kotlin.plugin.compose")
    id("org.jetbrains.kotlin.plugin.serialization")
    id("com.google.devtools.ksp")
    id("com.google.dagger.hilt.android")
    id("org.jetbrains.dokka")
    id("com.diffplug.spotless")
}

// Added to specify Java version for this subproject
java {
    toolchain {
        languageVersion.set(JavaLanguageVersion.of(24))
    }
}

// REMOVED: jvmToolchain(25) - Using system Java via JAVA_HOME
// This eliminates toolchain auto-provisioning errors

android {
    namespace = "dev.aurakai.auraframefx.module.c"
    compileSdk = 36

    defaultConfig {
        minSdk = 33
        testInstrumentationRunner = "androidx.test.runner.AndroidJUnitRunner"
        consumerProguardFiles("consumer-rules.pro")
    }

    buildTypes {
        release {
            isMinifyEnabled = true
            proguardFiles(
                getDefaultProguardFile("proguard-android-optimize.txt"),
                "proguard-rules.pro"
            )
        }
    }

    buildFeatures {
        compose = true
        buildConfig = true
    }

    compileOptions {
        sourceCompatibility = JavaVersion.VERSION_24
        targetCompatibility = JavaVersion.VERSION_24
    }

    kotlin {
        compilerOptions {
            jvmTarget.set(JvmTarget.JVM_24)
        }
    }

    packaging {
        resources {
            excludes += "/META-INF/{AL2.0,LGPL2.1}"
        }
    }
}

dependencies {
    // ✅ CRITICAL: Add Compose BOM platform first!
    implementation(platform(libs.androidx.compose.bom))
    
    // SACRED RULE #5: DEPENDENCY HIERARCHY
    implementation(project(":core-module"))
    implementation(project(":app"))

    // Core Android bundles
    implementation(libs.bundles.androidx.core)
    implementation(libs.bundles.compose)
    implementation(libs.bundles.coroutines)
    implementation(libs.androidx.compose.material3)
<<<<<<< HEAD
=======
    implementation(libs.androidx.compose.material3)
>>>>>>> a59f69a5

    // Hilt Dependency Injection
    implementation(libs.hilt.android)
    ksp(libs.hilt.compiler)
    implementation(libs.hilt.navigation.compose)

    // Testing
    testImplementation(libs.bundles.testing)
    androidTestImplementation(libs.bundles.testing)
    androidTestImplementation(platform(libs.androidx.compose.bom))
    androidTestImplementation(libs.androidx.compose.ui.test.junit4)
<<<<<<< HEAD
=======
    androidTestImplementation(libs.androidx.test.core)
>>>>>>> a59f69a5

    // Debug implementations
    debugImplementation(libs.androidx.compose.ui.tooling)
    debugImplementation(libs.androidx.compose.ui.test.manifest)
}<|MERGE_RESOLUTION|>--- conflicted
+++ resolved
@@ -77,10 +77,8 @@
     implementation(libs.bundles.compose)
     implementation(libs.bundles.coroutines)
     implementation(libs.androidx.compose.material3)
-<<<<<<< HEAD
-=======
+
     implementation(libs.androidx.compose.material3)
->>>>>>> a59f69a5
 
     // Hilt Dependency Injection
     implementation(libs.hilt.android)
@@ -92,10 +90,8 @@
     androidTestImplementation(libs.bundles.testing)
     androidTestImplementation(platform(libs.androidx.compose.bom))
     androidTestImplementation(libs.androidx.compose.ui.test.junit4)
-<<<<<<< HEAD
-=======
+
     androidTestImplementation(libs.androidx.test.core)
->>>>>>> a59f69a5
 
     // Debug implementations
     debugImplementation(libs.androidx.compose.ui.tooling)
