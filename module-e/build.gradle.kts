plugins {
<<<<<<< HEAD
    id("com.android.library")  // ← MISSING! This was causing all Android DSL errors
=======
    id("com.android.library")
   // id("org.jetbrains.kotlin.android")
>>>>>>> 8db75653
    id("org.jetbrains.kotlin.plugin.compose")
    id("org.jetbrains.kotlin.plugin.serialization")
    id("com.google.devtools.ksp")
    id("com.google.dagger.hilt.android")
    id("org.jetbrains.dokka")
    id("com.diffplug.spotless")
    alias(libs.plugins.kotlin.android)
}

// Modern Java toolchain (not kotlin toolchain in this context)
java {
    toolchain {
        languageVersion.set(JavaLanguageVersion.of(24))
    }
}

android {
    namespace = "dev.aurakai.auraframefx.module.e"
    compileSdk = 36

    defaultConfig {
        minSdk = 33
        testInstrumentationRunner = "androidx.test.runner.AndroidJUnitRunner"
        consumerProguardFiles("consumer-rules.pro")
    }

    buildTypes {
        release {
            isMinifyEnabled = true
            proguardFiles(
                getDefaultProguardFile("proguard-android-optimize.txt"),
                "proguard-rules.pro"
            )
        }
    }

    buildFeatures {
        compose = true
        buildConfig = true
        viewBinding = false
    }

    compileOptions {
        sourceCompatibility = JavaVersion.VERSION_24
        targetCompatibility = JavaVersion.VERSION_24
    }
<<<<<<< HEAD



=======
    // REMOVED: composeOptions - AGP 8.13.0-rc01 auto-detects from version catalog!
>>>>>>> 8db75653
    packaging {
        resources {
            excludes += "/META-INF/{AL2.0,LGPL2.1}"
        }
    }
}

dependencies {
<<<<<<< HEAD
    // BOM Platform - CRITICAL: Must be wrapped in platform()
    implementation(platform(libs.androidx.compose.bom))

=======
    // ✅ CRITICAL: Add Compose BOM platform first!
    implementation(platform(libs.androidx.compose.bom))
    
>>>>>>> 8db75653
    // SACRED RULE #5: DEPENDENCY HIERARCHY
    implementation(project(":core-module"))
    implementation(project(":app"))

    // Core Android bundles
    implementation(libs.bundles.androidx.core)
    implementation(libs.bundles.compose)
    implementation(libs.bundles.coroutines)
    implementation(libs.androidx.compose.material3)

    // Hilt Dependency Injection
    implementation(libs.hilt.android)
    ksp(libs.hilt.compiler)

    // Testing
    testImplementation(libs.bundles.testing)
    androidTestImplementation(libs.bundles.testing)
    androidTestImplementation(platform(libs.androidx.compose.bom))
    androidTestImplementation(libs.androidx.compose.ui.test.junit4)
    androidTestImplementation(libs.androidx.test.core)

    androidTestImplementation(libs.androidx.core.ktx)
    // Debug implementations
    debugImplementation(libs.androidx.compose.ui.tooling)
    debugImplementation(libs.androidx.compose.ui.test.manifest)
}<|MERGE_RESOLUTION|>--- conflicted
+++ resolved
@@ -1,10 +1,5 @@
 plugins {
-<<<<<<< HEAD
     id("com.android.library")  // ← MISSING! This was causing all Android DSL errors
-=======
-    id("com.android.library")
-   // id("org.jetbrains.kotlin.android")
->>>>>>> 8db75653
     id("org.jetbrains.kotlin.plugin.compose")
     id("org.jetbrains.kotlin.plugin.serialization")
     id("com.google.devtools.ksp")
@@ -51,13 +46,7 @@
         sourceCompatibility = JavaVersion.VERSION_24
         targetCompatibility = JavaVersion.VERSION_24
     }
-<<<<<<< HEAD
-
-
-
-=======
     // REMOVED: composeOptions - AGP 8.13.0-rc01 auto-detects from version catalog!
->>>>>>> 8db75653
     packaging {
         resources {
             excludes += "/META-INF/{AL2.0,LGPL2.1}"
@@ -66,15 +55,9 @@
 }
 
 dependencies {
-<<<<<<< HEAD
-    // BOM Platform - CRITICAL: Must be wrapped in platform()
+    // ✅ CRITICAL: Add Compose BOM platform first!
     implementation(platform(libs.androidx.compose.bom))
 
-=======
-    // ✅ CRITICAL: Add Compose BOM platform first!
-    implementation(platform(libs.androidx.compose.bom))
-    
->>>>>>> 8db75653
     // SACRED RULE #5: DEPENDENCY HIERARCHY
     implementation(project(":core-module"))
     implementation(project(":app"))
