plugins {
<<<<<<< HEAD
    alias(libs.plugins.android.library)
=======
    alias(libs.plugins.android.library) version "9.0.0-alpha02"
    alias(libs.plugins.kotlin.android) // Ensures Kotlin Android plugin is active
>>>>>>> 8db75653
    alias(libs.plugins.kotlin.serialization)
    alias(libs.plugins.ksp)
    alias(libs.plugins.hilt)
    alias(libs.plugins.dokka)
    alias(libs.plugins.spotless)
    alias(libs.plugins.kotlin.compose)
    alias(libs.plugins.kotlin.android)
}

java {
    toolchain {
        languageVersion.set(JavaLanguageVersion.of(24))
    }
}

android {
    namespace = "dev.aurakai.auraframefx.romtools"
    compileSdk = 36

    defaultConfig {
        minSdk = 33
        testInstrumentationRunner = "androidx.test.runner.AndroidJUnitRunner"
        consumerProguardFiles("consumer-rules.pro")

        // NDK configuration only if native code exists (currently backed up)
        if (project.file("src/main/cpp/CMakeLists.txt").exists()) {
            ndk {
                abiFilters.addAll(listOf("arm64-v8a", "armeabi-v7a"))
            }
        }
    }

    buildTypes {
        release {
            isMinifyEnabled = true
            proguardFiles(
                getDefaultProguardFile("proguard-android-optimize.txt"),
                "proguard-rules.pro"
            )
        }
    }

    buildFeatures {
        compose = true
        buildConfig = true
        viewBinding = false
    }

    compileOptions {
        sourceCompatibility = JavaVersion.VERSION_24
        targetCompatibility = JavaVersion.VERSION_24
    }
<<<<<<< HEAD


=======
    
>>>>>>> 8db75653
    packaging {
        resources {
            excludes += listOf(
                "/META-INF/{AL2.0,LGPL2.1}",
                "/META-INF/DEPENDENCIES",
                "/META-INF/LICENSE",
                "/META-INF/LICENSE.txt",
                "/META-INF/NOTICE",
                "/META-INF/NOTICE.txt",
                "META-INF/*.kotlin_module"
            )
        }
    }

    // Conditional native build only if CMake file exists
    if (project.file("src/main/cpp/CMakeLists.txt").exists()) {
        externalNativeBuild {
            cmake {
                path = file("src/main/cpp/CMakeLists.txt")
                version = "3.22.1"
            }
        }
    }
}

dependencies {
    // SACRED RULE #5: DEPENDENCY HIERARCHY
    implementation(project(":core-module"))
    implementation(project(":secure-comm"))

    // Core Android libraries (since ROM tools need Android APIs)
    implementation(libs.androidx.core.ktx)
    implementation(libs.androidx.appcompat)

    // Kotlin libraries
    implementation(libs.kotlin.stdlib)
    implementation(libs.kotlin.reflect)
    implementation(libs.bundles.coroutines)
    implementation(libs.kotlinx.serialization.json)

    // Hilt Dependency Injection (Android version)
    implementation(libs.hilt.android)
    implementation(libs.androidx.hilt.navigation.compose)
    ksp(libs.hilt.compiler)

    // Networking
    implementation(libs.retrofit)
    implementation(libs.retrofit.converter.kotlinx.serialization)
    implementation(libs.okhttp3.logging.interceptor)

    // Security (Android compatible)
    implementation(libs.androidxSecurity)

    // Android-specific utilities
    implementation(libs.timber)
    implementation(libs.gson)
    implementation(libs.commons.io)
    implementation(libs.commons.compress)
    implementation(libs.xz)

    // Compose dependencies
    implementation(platform(libs.androidx.compose.bom))
    implementation(libs.bundles.compose)
    implementation(libs.androidx.compose.material3)
    implementation(libs.androidx.navigation.compose)
    implementation(libs.androidx.compose.material.icons.core)
    implementation(libs.androidx.compose.material.icons.extended)

    // Firebase dependencies

    // Testing
    testImplementation(libs.junit)
    testImplementation(libs.junit.jupiter)
    testImplementation(libs.mockk)
    testImplementation(libs.turbine)
    testImplementation(libs.kotlinx.coroutines.test)
<<<<<<< HEAD

    androidTestImplementation(libs.androidx.test.core)
=======
    testRuntimeOnly(libs.junit.engine)
    
    androidTestImplementation(libs.androidx.core.ktx) // MOVED AND CONFIRMED
    androidTestImplementation(libs.androidx.test.ext.junit)
>>>>>>> 8db75653
    androidTestImplementation(libs.hilt.android.testing)
    kspAndroidTest(libs.hilt.compiler)

    // Debug implementations
    debugImplementation(libs.androidx.compose.ui.tooling)
    debugImplementation(libs.androidx.compose.ui.test.manifest)
}

// Define a shared directory property for ROM tools output
<<<<<<< HEAD
val romToolsOutputDirectory: DirectoryProperty =
    project.objects.directoryProperty().convention(layout.buildDirectory.dir("rom-tools"))
=======
val romToolsOutputDirectory: DirectoryProperty = project.objects.directoryProperty().convention(layout.buildDirectory.dir("rom-tools"))
>>>>>>> 8db75653

// ROM Tools specific tasks
tasks.register<Copy>("copyRomTools") {
    from("src/main/resources")
    into(romToolsOutputDirectory) // Use the shared property with into()
    include("**/*.so", "**/*.bin", "**/*.img", "**/*.jar")
    includeEmptyDirs = false

    doFirst {
<<<<<<< HEAD
        val outputDir = romToolsOutputDirectory.get().asFile
        outputDir.mkdirs()
        logger.lifecycle("📁 ROM tools directory: ${outputDir.absolutePath}")
=======
        val dirFile = romToolsOutputDirectory.get().asFile
        // The Copy task's into() will handle directory creation
        logger.lifecycle("📁 ROM tools directory: ${dirFile.absolutePath}")
>>>>>>> 8db75653
    }

    doLast {
        logger.lifecycle("✅ ROM tools copied to: ${romToolsOutputDirectory.get().asFile.absolutePath}")
    }
}

abstract class VerifyRomToolsTask : DefaultTask() {
    @get:Optional
    abstract val romToolsDir: DirectoryProperty

    /**
<<<<<<< HEAD
     * Verify that the configured ROM tools directory exists and log the outcome.
     *
     * If the task's optional `romToolsDir` is unset or points to a non-existent location, the task emits a warning.
     * If the directory exists, the task logs a lifecycle message including the directory's absolute path.
=======
     * Verifies that the configured ROM tools directory exists.
     *
     * If `romToolsDir` is unset or the directory does not exist, logs a warning that ROM functionality may be limited.
     * If the directory exists, logs a lifecycle message with its absolute path. This check is informational and does not
     * fail the build when the directory is missing.
>>>>>>> 8db75653
     */
    @TaskAction
    fun verify() {
        val dir = romToolsDir.orNull?.asFile
        if (dir?.exists() != true) {
            logger.warn("⚠️  ROM tools directory not found - ROM functionality may be limited")
        } else {
            logger.lifecycle("✅ ROM tools verified and ready: ${dir.absolutePath}")
        }
    }
}

tasks.register<VerifyRomToolsTask>("verifyRomTools") {
    romToolsDir.set(romToolsOutputDirectory) // Set to the same shared property
<<<<<<< HEAD
    dependsOn("copyRomTools") // Explicitly depend on copyRomTools for clarity and reliability
=======
>>>>>>> 8db75653
    // Gradle should infer the dependency on copyRomTools because romToolsOutputDirectory
    // is an output of copyRomTools (via 'into') and an input here.
}

tasks.named("build") {
    dependsOn("verifyRomTools")
}<|MERGE_RESOLUTION|>--- conflicted
+++ resolved
@@ -1,10 +1,6 @@
 plugins {
-<<<<<<< HEAD
     alias(libs.plugins.android.library)
-=======
-    alias(libs.plugins.android.library) version "9.0.0-alpha02"
-    alias(libs.plugins.kotlin.android) // Ensures Kotlin Android plugin is active
->>>>>>> 8db75653
+    alias(libs.plugins.kotlin.android)
     alias(libs.plugins.kotlin.serialization)
     alias(libs.plugins.ksp)
     alias(libs.plugins.hilt)
@@ -57,12 +53,9 @@
         sourceCompatibility = JavaVersion.VERSION_24
         targetCompatibility = JavaVersion.VERSION_24
     }
-<<<<<<< HEAD
-
-
-=======
-    
->>>>>>> 8db75653
+
+
+
     packaging {
         resources {
             excludes += listOf(
@@ -139,15 +132,12 @@
     testImplementation(libs.mockk)
     testImplementation(libs.turbine)
     testImplementation(libs.kotlinx.coroutines.test)
-<<<<<<< HEAD
 
     androidTestImplementation(libs.androidx.test.core)
-=======
     testRuntimeOnly(libs.junit.engine)
-    
+
     androidTestImplementation(libs.androidx.core.ktx) // MOVED AND CONFIRMED
     androidTestImplementation(libs.androidx.test.ext.junit)
->>>>>>> 8db75653
     androidTestImplementation(libs.hilt.android.testing)
     kspAndroidTest(libs.hilt.compiler)
 
@@ -157,12 +147,11 @@
 }
 
 // Define a shared directory property for ROM tools output
-<<<<<<< HEAD
 val romToolsOutputDirectory: DirectoryProperty =
     project.objects.directoryProperty().convention(layout.buildDirectory.dir("rom-tools"))
-=======
+
+// Define a shared directory property for ROM tools output
 val romToolsOutputDirectory: DirectoryProperty = project.objects.directoryProperty().convention(layout.buildDirectory.dir("rom-tools"))
->>>>>>> 8db75653
 
 // ROM Tools specific tasks
 tasks.register<Copy>("copyRomTools") {
@@ -172,15 +161,12 @@
     includeEmptyDirs = false
 
     doFirst {
-<<<<<<< HEAD
+        val dirFile = romToolsOutputDirectory.get().asFile
+        // The Copy task's into() will handle directory creation
+        logger.lifecycle("📁 ROM tools directory: ${dirFile.absolutePath}")
         val outputDir = romToolsOutputDirectory.get().asFile
         outputDir.mkdirs()
         logger.lifecycle("📁 ROM tools directory: ${outputDir.absolutePath}")
-=======
-        val dirFile = romToolsOutputDirectory.get().asFile
-        // The Copy task's into() will handle directory creation
-        logger.lifecycle("📁 ROM tools directory: ${dirFile.absolutePath}")
->>>>>>> 8db75653
     }
 
     doLast {
@@ -193,18 +179,17 @@
     abstract val romToolsDir: DirectoryProperty
 
     /**
-<<<<<<< HEAD
      * Verify that the configured ROM tools directory exists and log the outcome.
      *
      * If the task's optional `romToolsDir` is unset or points to a non-existent location, the task emits a warning.
      * If the directory exists, the task logs a lifecycle message including the directory's absolute path.
-=======
+     */
+    /**
      * Verifies that the configured ROM tools directory exists.
      *
      * If `romToolsDir` is unset or the directory does not exist, logs a warning that ROM functionality may be limited.
      * If the directory exists, logs a lifecycle message with its absolute path. This check is informational and does not
      * fail the build when the directory is missing.
->>>>>>> 8db75653
      */
     @TaskAction
     fun verify() {
@@ -219,10 +204,10 @@
 
 tasks.register<VerifyRomToolsTask>("verifyRomTools") {
     romToolsDir.set(romToolsOutputDirectory) // Set to the same shared property
-<<<<<<< HEAD
+    // Gradle should infer the dependency on copyRomTools because romToolsOutputDirectory
+    // is an output of copyRomTools (via 'into') and an input here.
+    romToolsDir.set(romToolsOutputDirectory) // Set to the same shared property
     dependsOn("copyRomTools") // Explicitly depend on copyRomTools for clarity and reliability
-=======
->>>>>>> 8db75653
     // Gradle should infer the dependency on copyRomTools because romToolsOutputDirectory
     // is an output of copyRomTools (via 'into') and an input here.
 }
