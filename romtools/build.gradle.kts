--- conflicted
+++ resolved
@@ -1,9 +1,7 @@
-<<<<<<< HEAD
+
 import dev.aurakai.gradle.tasks.VerifyRomToolsTask
 
-=======
-// ==== GENESIS PROTOCOL - ROM TOOLS ====
->>>>>>> 60ba3578
+ 
 plugins {
     id("genesis.android.compose")
     alias(libs.plugins.kotlin.serialization)
@@ -53,7 +51,6 @@
     debugImplementation(libs.androidx.compose.ui.test.manifest)
 }
 
-<<<<<<< HEAD
 // Define a shared directory property for ROM tools output
 val romToolsOutputDirectory: DirectoryProperty =
     project.objects.directoryProperty().convention(layout.buildDirectory.dir("rom-tools"))
@@ -86,7 +83,4 @@
 
 tasks.named("build") {
     dependsOn("verifyRomTools")
-}
-=======
-tasks.register("romStatus") { group = "aegenesis"; doLast { println("🛠️ ROM TOOLS - Ready!") } }
->>>>>>> 60ba3578
+} 