plugins {
<<<<<<< HEAD
    id("com.android.library")
    id("org.jetbrains.kotlin.plugin.compose")
    id("org.jetbrains.kotlin.plugin.serialization")
    id("com.google.dagger.hilt.android")
    id("org.jetbrains.dokka")
    id("com.diffplug.spotless")
    alias(libs.plugins.kotlin.android)
=======
    alias(libs.plugins.android.library) version "9.0.0-alpha02"
    alias(libs.plugins.kotlin.android)      // Activated and aliased
    alias(libs.plugins.kotlin.compose)
    alias(libs.plugins.kotlin.serialization)
    alias(libs.plugins.ksp)
    alias(libs.plugins.hilt)                // Use alias
    alias(libs.plugins.dokka)
    alias(libs.plugins.spotless)
>>>>>>> 8db75653
}

// Added to specify Java version for this subproject
java {
    toolchain {
        languageVersion.set(JavaLanguageVersion.of(24))
    }
}

android {
    namespace = "dev.aurakai.auraframefx.colorblendr"
    compileSdk = 36

    defaultConfig {
        minSdk = 33
        testInstrumentationRunner = "androidx.test.runner.AndroidJUnitRunner"
        consumerProguardFiles("consumer-rules.pro")

        vectorDrawables {
            useSupportLibrary = true
        }
    }
    buildTypes {
        release {
            isMinifyEnabled = true
            proguardFiles(
                getDefaultProguardFile("proguard-android-optimize.txt"),
                "proguard-rules.pro"
            )
        }
    }

    buildFeatures {
        compose = true
        buildConfig = true  // ✅ FIXED: Enable BuildConfig for Genesis Protocol
        viewBinding = false  // Genesis Protocol - Compose only
    }

    // Removed android { kotlin { ... } } block as compilerOptions are handled by root build.gradle.kts

    compileOptions {
        sourceCompatibility = JavaVersion.VERSION_24
        targetCompatibility = JavaVersion.VERSION_24
    }

    packaging {
        resources {
            excludes += "/META-INF/{AL2.0,LGPL2.1}"
        }
    }
}

<<<<<<< HEAD
// Consistent JVM target for Java and Kotlin
=======

>>>>>>> 8db75653

dependencies {
    // ✅ CRITICAL FIX: Add Compose BOM platform first!
    implementation(platform(libs.androidx.compose.bom))
    
    // SACRED RULE #5: DEPENDENCY HIERARCHY
    implementation(project(":core-module"))
    implementation(project(":app"))
    implementation(libs.androidx.material3)    // Core Android bundles
    implementation(libs.bundles.androidx.core)
    implementation(libs.bundles.compose)
    implementation(libs.bundles.coroutines)
    // Navigation
    implementation(libs.androidx.navigation.compose)

    // Hilt Dependency Injection
    implementation(libs.hilt.android)
    implementation(libs.hilt.compiler)

    // Utilities
    implementation(libs.bundles.utilities)

    // Core library desugaring
    coreLibraryDesugaring(libs.coreLibraryDesugaring)

    // Testing
    testImplementation(libs.bundles.testing)
    testImplementation(libs.junit.engine) // Changed from testRuntimeOnly for consistency
    androidTestImplementation(libs.bundles.testing)
    androidTestImplementation(platform(libs.androidx.compose.bom))
    androidTestImplementation(libs.androidx.compose.ui.test.junit4)
    androidTestImplementation(libs.hilt.android.testing)
    androidTestImplementation(libs.androidx.test.core)

    // Firebase BOM

    androidTestImplementation(libs.androidx.core.ktx)
    // Debug implementations
    debugImplementation(libs.androidx.compose.ui.tooling)
    debugImplementation(libs.androidx.compose.ui.test.manifest)
}<|MERGE_RESOLUTION|>--- conflicted
+++ resolved
@@ -1,5 +1,4 @@
 plugins {
-<<<<<<< HEAD
     id("com.android.library")
     id("org.jetbrains.kotlin.plugin.compose")
     id("org.jetbrains.kotlin.plugin.serialization")
@@ -7,7 +6,6 @@
     id("org.jetbrains.dokka")
     id("com.diffplug.spotless")
     alias(libs.plugins.kotlin.android)
-=======
     alias(libs.plugins.android.library) version "9.0.0-alpha02"
     alias(libs.plugins.kotlin.android)      // Activated and aliased
     alias(libs.plugins.kotlin.compose)
@@ -16,7 +14,6 @@
     alias(libs.plugins.hilt)                // Use alias
     alias(libs.plugins.dokka)
     alias(libs.plugins.spotless)
->>>>>>> 8db75653
 }
 
 // Added to specify Java version for this subproject
@@ -25,6 +22,9 @@
         languageVersion.set(JavaLanguageVersion.of(24))
     }
 }
+
+// REMOVED: jvmToolchain(24) - Using local JDK via JAVA_HOME instead
+// This prevents auto-provisioning and uses local installation
 
 android {
     namespace = "dev.aurakai.auraframefx.colorblendr"
@@ -69,16 +69,13 @@
     }
 }
 
-<<<<<<< HEAD
+
 // Consistent JVM target for Java and Kotlin
-=======
-
->>>>>>> 8db75653
 
 dependencies {
     // ✅ CRITICAL FIX: Add Compose BOM platform first!
     implementation(platform(libs.androidx.compose.bom))
-    
+
     // SACRED RULE #5: DEPENDENCY HIERARCHY
     implementation(project(":core-module"))
     implementation(project(":app"))
