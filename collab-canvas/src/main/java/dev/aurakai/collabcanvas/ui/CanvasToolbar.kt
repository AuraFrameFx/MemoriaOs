--- conflicted
+++ resolved
@@ -95,7 +95,6 @@
  * @param onClear Called when the Clear button is pressed.
  * @param modifier Optional [Modifier] for styling and layout.
  */
-<<<<<<< HEAD
 
 /**
  * A compact toolbar for the drawing canvas that exposes color, stroke-width, and clear actions.
@@ -108,30 +107,6 @@
  * @param onStrokeWidthSelected Called with the chosen stroke width in pixels when the user picks a width.
  * @param onClear Called when the Clear button is pressed.
  * @param modifier Optional layout modifier applied to the toolbar's root container.
-=======
-/**
- * A toolbar for a drawing canvas that lets the user pick a color, choose stroke width, or clear the canvas.
- *
- * Shows three controls (color picker, stroke width selector, and clear). Tapping the palette or edit icons
- * toggles inline pickers rendered below the toolbar; selecting an item from a picker invokes the corresponding
- * callback and closes that picker. The Clear button invokes [onClear].
- *
- * @param onColorSelected Called when the user selects a color from the color picker.
- * @param onStrokeWidthSelected Called when the user selects a stroke width from the width selector.
- * @param onClear Called when the user presses the Clear button.
- * @param modifier Optional [Modifier] for styling and layout.
- */
-/**
- * A compact toolbar for a drawing canvas that provides color selection, stroke-width selection, and a clear action.
- *
- * Displays a single-row toolbar with controls to toggle an inline color picker and an inline stroke-width selector.
- * When a picker is visible, selecting a value invokes the corresponding callback and hides the picker.
- *
- * @param onColorSelected Callback invoked with the chosen Color from the inline color picker.
- * @param onStrokeWidthSelected Callback invoked with the chosen stroke width (in pixels) from the inline selector.
- * @param onClear Callback invoked when the Clear action is triggered.
- * @param modifier Optional [Modifier] for styling and layout.
->>>>>>> 8a027173
  */
 @Composable
 fun CanvasToolbar(
