package dev.aurakai.collabcanvas.ui

import androidx.compose.animation.core.*
import androidx.compose.foundation.Canvas
import androidx.compose.foundation.background
import androidx.compose.foundation.clickable
import androidx.compose.foundation.gestures.*
import androidx.compose.foundation.layout.*
import androidx.compose.foundation.rememberScrollState
import androidx.compose.material.icons.Icons
import androidx.compose.material.icons.filled.*
import androidx.compose.material3.*
import androidx.compose.runtime.*
import androidx.compose.ui.Alignment
import androidx.compose.ui.ExperimentalComposeUiApi
import androidx.compose.ui.Modifier
import androidx.compose.ui.geometry.Offset
import androidx.compose.ui.geometry.Rect
import androidx.compose.ui.graphics.*
import androidx.compose.ui.graphics.drawscope.*
import androidx.compose.ui.input.pointer.pointerInput
import androidx.compose.ui.unit.dp
import dev.aurakai.collabcanvas.model.CanvasElement
import dev.aurakai.collabcanvas.model.ElementType
import dev.aurakai.collabcanvas.ui.animation.*
import kotlinx.coroutines.launch

/**
 * Displays a collaborative drawing canvas with multi-tool support, gesture handling, and animated path rendering.
 */
/**
 * An interactive composable screen that provides a collaborative drawing canvas with multi-tool support.
 *
 * Supports freehand path drawing, basic rectangle and oval elements, pinch-to-zoom, panning, and progressive
 * animated rendering of previously drawn paths. The UI includes a top app bar (clear and save actions),
 * floating tool buttons to select Path/Rectangle/Oval, and a toolbar for color, stroke width selection, and clearing.
 *
 * State managed by this composable:
 * - A list of completed drawable paths (with animated copies for progressive rendering).
 * - A list of canvas elements (path/rectangle/oval).
 * - Current in-progress Path, current color, stroke width, selected tool/element, and an isDrawing flag.
 * - Animatables for zoom (scale) and pan (offset), and a transformable gesture state for handling pinch/drag gestures.
 *
 * Side effects and notable behavior:
 * - Mutates internal state lists (paths, elements, animatedPaths) as the user draws or clears the canvas.
 * - Pinch-to-zoom and pan update the internal scale and offset animatables.
 * - The top-bar "Clear Canvas" and toolbar "Clear" actions remove stored paths and animated paths.
 * - The "Save" action is a placeholder and does not persist the canvas in this implementation.
 */

/**
 * Renders the collaborative drawing canvas screen with tools, gestures, and animated rendering.
 *
 * Provides a full-screen drawing surface that supports:
 * - Freehand drawing, rectangle and oval tools selectable via floating action buttons.
 * - Pinch-to-zoom and pan (transformable) interactions.
 * - Tap and drag gesture handling for creating and committing drawable paths.
 * - Animated progressive rendering of previously committed paths.
 * - A top app bar with actions to clear the canvas and save (placeholder).
 * - An on-screen toolbar for selecting color, stroke width, and clearing animated paths.
 *
 * The composable owns and remembers all canvas state (paths, elements, current in-progress path,
 * selected tool/color/stroke, animation state, scale and offset). Committing a completed path
 * adds a PluckablePath to the internal lists and creates an animated copy for playback.
 */
/**
 * Full-screen composable providing an interactive collaborative drawing canvas.
 *
 * Supports freehand drawing (PATH) plus rectangle and oval tools, pinch-to-zoom and pan, tap/drag gestures
 * to create strokes, and animated playback of committed paths. The UI includes a top app bar with clear
 * and save actions (save is a placeholder), floating tool buttons to switch between PATH/RECTANGLE/OVAL,
 * and an on-screen toolbar for selecting color, stroke width, and clearing animated paths.
 *
 * Internal state owned by this composable includes the list of committed PluckablePath objects (`paths`),
 * a list of drawable CanvasElement objects (`elements`), the in-progress `currentPath`, current color and
 * stroke width, the selected tool and element, animation state for progressive rendering (`animatedPaths`),
 * and transform state for zoom (`scale`) and pan (`offset`). Committed paths are added to `paths` when a
 * drawing gesture ends and the current path has non-empty bounds. Clearing actions remove paths, elements,
 * and their animated copies.
 */
/**
<<<<<<< HEAD
 * Full-screen interactive drawing canvas composable.
 *
 * Provides multi-tool drawing (freehand Path, Rectangle, Oval), pinch-to-zoom and pan,
 * tap/drag gestures to create and commit shapes, and animated playback of committed paths.
 *
 * UI features include a top app bar with Clear (removes all paths, elements, and animated copies)
 * and Save actions, floating tool buttons to switch tools, and an on-screen toolbar for color
 * and stroke-width selection. The toolbar's Clear action removes animated paths only.
 *
 * All canvas state (committed paths, in-progress path, elements, selected tool/color/stroke,
 * zoom/offset and animated copies) is held internally via remember/remember* state helpers.
=======
 * Full-screen collaborative drawing canvas with multi-tool support, pan/zoom gestures, and animated playback of committed strokes.
 *
 * Renders an interactive drawing surface that supports freehand paths, rectangles, and ovals. Handles tap/drag gestures to create shapes (freehand drawing when the PATH tool is selected), pinch-to-zoom and panning via a transformable state, and progressive replay of committed paths using per-path animated state. The UI includes a top app bar (Clear/Save — Save is a placeholder), floating tool buttons (Path, Rectangle, Oval), and an on-screen toolbar for selecting color and stroke width.
 *
 * Internally manages remembered state for committed paths, drawable elements, the in-progress Path, current color, stroke width, selected tool/element, drawing flag, per-path animated copies, and global scale/offset Animatables. Committing a drawn path adds a PluckablePath to the internal list and creates a corresponding animated copy for replay. Clearing actions remove committed and animated paths.
>>>>>>> a3ece25e
 */
@OptIn(ExperimentalComposeUiApi::class, ExperimentalMaterial3Api::class)
@Composable
fun CanvasScreen() {
    // Canvas state
    val paths = remember { mutableStateListOf<PluckablePath>() }
    val elements = remember { mutableStateListOf<CanvasElement>() }
    var currentPath by remember { mutableStateOf(Path()) }
    var currentColor by remember { mutableStateOf(Color.Black) }
    var strokeWidth by remember { mutableStateOf(5f) }
    var selectedTool by remember { mutableStateOf<ElementType>(ElementType.PATH) }
    var selectedElement by remember { mutableStateOf<CanvasElement?>(null) }
    var isDrawing by remember { mutableStateOf(false) }

    val coroutineScope = rememberCoroutineScope()
    rememberScrollState()

    // Animation states
    val animatedPaths = remember { mutableStateMapOf<Int, PluckablePath>() }
    val scale = remember { Animatable(1f) }
    val offset = remember { Animatable(Offset.Zero, Offset.VectorConverter) }

    // Update animated paths when paths change
    LaunchedEffect(paths) {
        paths.forEachIndexed { index, path ->
            if (!animatedPaths.containsKey(index)) {
                animatedPaths[index] = path.copy()
            }
        }
    }

    // Canvas gesture handlers
    val panZoomState = rememberTransformableState { zoomChange, panChange, rotationChange ->
        coroutineScope.launch {
            scale.snapTo(scale.value * zoomChange)
            val newOffset = offset.value + panChange * (1f / scale.value)
            offset.snapTo(newOffset)
        }
    }

    Scaffold(
        topBar = {
            TopAppBar(
                title = { Text("Co-lab Canvas") },
                actions = {
                    IconButton(onClick = { 
                        paths.clear()
                        elements.clear()
                        animatedPaths.clear()
                    }) {
                        Icon(Icons.Default.Delete, "Clear Canvas")
                    }
                    IconButton(onClick = { /* Save canvas */ }) {
                        Icon(Icons.Default.Check, "Save")
                    }
                }
            )
        },
        floatingActionButton = {
            Column(
                horizontalAlignment = Alignment.End,
                verticalArrangement = Arrangement.spacedBy(8.dp)
            ) {
                // Tool selection buttons
                FloatingActionButton(
                    onClick = { selectedTool = ElementType.PATH },
                    modifier = Modifier.size(48.dp),
                    containerColor = if (selectedTool == ElementType.PATH) MaterialTheme.colorScheme.primaryContainer
                    else MaterialTheme.colorScheme.surfaceVariant
                ) {
                    Icon(Icons.Default.Edit, "Draw")
                }
                FloatingActionButton(
                    onClick = { selectedTool = ElementType.RECTANGLE },
                    modifier = Modifier.size(48.dp),
                    containerColor = if (selectedTool == ElementType.RECTANGLE) MaterialTheme.colorScheme.primaryContainer
                    else MaterialTheme.colorScheme.surfaceVariant
                ) {
                    Icon(Icons.Default.CropSquare, "Rectangle")
                }
                FloatingActionButton(
                    onClick = { selectedTool = ElementType.OVAL },
                    modifier = Modifier.size(48.dp),
                    containerColor = if (selectedTool == ElementType.OVAL) MaterialTheme.colorScheme.primaryContainer
                    else MaterialTheme.colorScheme.surfaceVariant
                ) {
                    Icon(Icons.Default.Circle, "Circle")
                }
            }
        }
    ) { padding ->
        Box(
            modifier = Modifier
                .fillMaxSize()
                .padding(padding)
                .background(MaterialTheme.colorScheme.background)
                .pointerInput(Unit) {
                    detectTapGestures(
                        onPress = { tapOffset ->
                            isDrawing = true
                            currentPath.moveTo(tapOffset.x, tapOffset.y)
                            tryAwaitRelease()
                            isDrawing = false
                        }
                    )
                }
        ) {
            // Main drawing canvas
            Canvas(
                modifier = Modifier
                    .fillMaxSize()
                    .transformable(panZoomState)
                    .pointerInput(Unit) {
                        detectDragGestures(
                            onDragStart = { dragOffset ->
                                if (selectedTool == ElementType.PATH) {
                                    isDrawing = true
                                    currentPath.moveTo(dragOffset.x, dragOffset.y)
                                }
                            },
                            onDrag = { change, dragAmount ->
                                change.consume()
                                when (selectedTool) {
                                    ElementType.PATH -> {
                                        val x = change.position.x
                                        val y = change.position.y
                                        currentPath.lineTo(x, y)
                                    }
                                    else -> {
                                        // Handle other element types
                                    }
                                }
                            },
                            onDragEnd = {
                                isDrawing = false
                                // Add the completed path to the list
                                if (currentPath.getBounds().isEmpty.not()) {
                                    paths.add(PluckablePath(currentPath, currentColor, strokeWidth))
                                    currentPath = Path()
                                }
                            }
                        )
                    }
            ) {
                // Apply transformations
                scale(scale.value, scale.value) {
                    translate(offset.value.x, offset.value.y) {
                        drawGrid()
                    }
                }

                // Draw all elements
                scale(scale.value, scale.value) {
                    translate(offset.value.x, offset.value.y) {
                        elements.forEach { element ->
                            when (element.type) {
                                ElementType.PATH -> {
                                    drawPath(
                                        path = element.path.toPath(),
                                        color = element.color,
                                        style = Stroke(
                                            width = element.strokeWidth,
                                            cap = StrokeCap.Round,
                                            join = StrokeJoin.Round
                                        )
                                    )
                                }
                                ElementType.RECTANGLE -> {
                                    val bounds = element.path.toPath().getBounds()
                                    drawRect(
                                        color = element.color,
                                        topLeft = Offset(bounds.left, bounds.top),
                                        size = androidx.compose.ui.geometry.Size(bounds.width, bounds.height),
                                        style = Stroke(width = element.strokeWidth)
                                    )
                                }
                                ElementType.OVAL -> {
                                    val bounds = element.path.toPath().getBounds()
                                    drawOval(
                                        color = element.color,
                                        topLeft = Offset(bounds.left, bounds.top),
                                        size = androidx.compose.ui.geometry.Size(bounds.width, bounds.height),
                                        style = Stroke(width = element.strokeWidth)
                                    )
                                }
                                else -> {}
                            }
                        }
                    }
                }

                // Draw current path being drawn
                if (isDrawing) {
                    scale(scale.value, scale.value) {
                        translate(offset.value.x, offset.value.y) {
                            drawPath(
                                path = currentPath,
                                color = currentColor,
                                style = Stroke(
                                    width = strokeWidth / scale.value,
                                    cap = StrokeCap.Round,
                                    join = StrokeJoin.Round
                                )
                            )
                        }
                    }
                }

                // Draw all animated paths
                paths.forEachIndexed { index, path ->
                    val animatedPath = animatedPaths[index] ?: return@forEachIndexed
                    
                    scale(animatedPath.scale, animatedPath.scale) {
                        translate(animatedPath.offset.x, animatedPath.offset.y) {
                            drawPath(
                                path = path.path,
                                color = path.color.copy(alpha = path.alpha),
                                style = Stroke(width = path.strokeWidth)
                            )
                        }
                    }
                }
            }

            // Toolbar
            CanvasToolbar(
                onColorSelected = { color ->
                    currentColor = color
                },
                onStrokeWidthSelected = { width ->
                    strokeWidth = width
                },
                onClear = {
                    paths.clear()
                    animatedPaths.clear()
                }
            )
        }
    }
}

// Extension to draw grid
private fun DrawScope.drawGrid() {
    val gridSpacing = 50f
    val strokeWidth = 1f
    val color = Color.Gray.copy(alpha = 0.3f)
    
    // Draw vertical lines
    for (x in 0..size.width.toInt() step gridSpacing.toInt()) {
        drawLine(
            color = color,
            start = Offset(x.toFloat(), 0f),
            end = Offset(x.toFloat(), size.height),
            strokeWidth = strokeWidth
        )
    }
    
    // Draw horizontal lines
    for (y in 0..size.height.toInt() step gridSpacing.toInt()) {
        drawLine(
            color = color,
            start = Offset(0f, y.toFloat()),
            end = Offset(size.width, y.toFloat()),
            strokeWidth = strokeWidth
        )
    }
}<|MERGE_RESOLUTION|>--- conflicted
+++ resolved
@@ -79,7 +79,6 @@
  * and their animated copies.
  */
 /**
-<<<<<<< HEAD
  * Full-screen interactive drawing canvas composable.
  *
  * Provides multi-tool drawing (freehand Path, Rectangle, Oval), pinch-to-zoom and pan,
@@ -91,13 +90,12 @@
  *
  * All canvas state (committed paths, in-progress path, elements, selected tool/color/stroke,
  * zoom/offset and animated copies) is held internally via remember/remember* state helpers.
-=======
+
  * Full-screen collaborative drawing canvas with multi-tool support, pan/zoom gestures, and animated playback of committed strokes.
  *
  * Renders an interactive drawing surface that supports freehand paths, rectangles, and ovals. Handles tap/drag gestures to create shapes (freehand drawing when the PATH tool is selected), pinch-to-zoom and panning via a transformable state, and progressive replay of committed paths using per-path animated state. The UI includes a top app bar (Clear/Save — Save is a placeholder), floating tool buttons (Path, Rectangle, Oval), and an on-screen toolbar for selecting color and stroke width.
  *
  * Internally manages remembered state for committed paths, drawable elements, the in-progress Path, current color, stroke width, selected tool/element, drawing flag, per-path animated copies, and global scale/offset Animatables. Committing a drawn path adds a PluckablePath to the internal list and creates a corresponding animated copy for replay. Clearing actions remove committed and animated paths.
->>>>>>> a3ece25e
  */
 @OptIn(ExperimentalComposeUiApi::class, ExperimentalMaterial3Api::class)
 @Composable
