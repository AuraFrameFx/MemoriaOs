--- conflicted
+++ resolved
@@ -1,23 +1,13 @@
 // ===== GENESIS-OS SACRED RULES: ZERO MANUAL COMPILER CONFIG =====
 
 plugins {
-<<<<<<< HEAD
     alias(libs.plugins.android.library)
     alias(libs.plugins.kotlin.compose)
-=======
-    alias(libs.plugins.android.library) version "9.0.0-alpha02"
-   // alias(libs.plugins.kotlin.compose)
->>>>>>> 8db75653
     alias(libs.plugins.kotlin.serialization)
     alias(libs.plugins.ksp)
     alias(libs.plugins.hilt)
     alias(libs.plugins.dokka)
     alias(libs.plugins.spotless)
-    alias(libs.plugins.kotlin.android)
-<<<<<<< HEAD
-=======
-    alias(libs.plugins.kotlin.compose)
->>>>>>> 8db75653
 }
 
 // Added to specify Java version for this subproject
@@ -68,12 +58,9 @@
         targetCompatibility = JavaVersion.VERSION_24
     }
 
-<<<<<<< HEAD
 
 
 
-=======
->>>>>>> 8db75653
     packaging {
         resources {
             excludes += setOf(
@@ -143,14 +130,11 @@
 
     // Testing
     testImplementation(libs.bundles.testing)
-<<<<<<< HEAD
     testRuntimeOnly(libs.junit.engine)
 
     androidTestImplementation(libs.androidx.test.core)
-=======
     androidTestImplementation(libs.androidx.test.ext.junit)
     androidTestImplementation(libs.androidx.core.ktx)
->>>>>>> 8db75653
     androidTestImplementation(platform(libs.androidx.compose.bom))
     androidTestImplementation(libs.androidx.compose.ui.test.junit4)
     androidTestImplementation(libs.hilt.android.testing)
